--- conflicted
+++ resolved
@@ -105,19 +105,11 @@
     
     String parent = "/zltest-" + this.hashCode() + "-l" + pdCount++;
     
-<<<<<<< HEAD
-    ZooLock zl = new ZooLock(accumulo.getConfig().getZooKeepers(), 30000, "digest", "secret".getBytes(), parent);
-
-    Assert.assertFalse(zl.isLocked());
-
+    ZooLock zl = new ZooLock(accumulo.getConfig().getZooKeepers(), 30000, "digest", "secret".getBytes(), parent);
+    
+    Assert.assertFalse(zl.isLocked());
+    
     ZooReaderWriter zk = ZooReaderWriter.getInstance(accumulo.getConfig().getZooKeepers(), 30000, "digest", "secret".getBytes());
-=======
-    ZooLock zl = new ZooLock(accumulo.getZooKeepers(), 30000, "digest", "secret".getBytes(), parent);
-    
-    Assert.assertFalse(zl.isLocked());
-    
-    ZooReaderWriter zk = ZooReaderWriter.getInstance(accumulo.getZooKeepers(), 30000, "digest", "secret".getBytes());
->>>>>>> 1cf503b9
     
     // intentionally created parent after lock
     zk.mkdirs(parent);
@@ -146,13 +138,8 @@
     
     String parent = "/zltest-" + this.hashCode() + "-l" + pdCount++;
     
-<<<<<<< HEAD
-    ZooLock zl = new ZooLock(accumulo.getConfig().getZooKeepers(), 30000, "digest", "secret".getBytes(), parent);
-
-=======
-    ZooLock zl = new ZooLock(accumulo.getZooKeepers(), 30000, "digest", "secret".getBytes(), parent);
-    
->>>>>>> 1cf503b9
+    ZooLock zl = new ZooLock(accumulo.getConfig().getZooKeepers(), 30000, "digest", "secret".getBytes(), parent);
+    
     Assert.assertFalse(zl.isLocked());
     
     TestALW lw = new TestALW();
@@ -176,13 +163,8 @@
     ZooReaderWriter zk = ZooReaderWriter.getInstance(accumulo.getConfig().getZooKeepers(), 30000, "digest", "secret".getBytes());
     zk.mkdirs(parent);
     
-<<<<<<< HEAD
-    ZooLock zl = new ZooLock(accumulo.getConfig().getZooKeepers(), 30000, "digest", "secret".getBytes(), parent);
-
-=======
-    ZooLock zl = new ZooLock(accumulo.getZooKeepers(), 30000, "digest", "secret".getBytes(), parent);
-    
->>>>>>> 1cf503b9
+    ZooLock zl = new ZooLock(accumulo.getConfig().getZooKeepers(), 30000, "digest", "secret".getBytes(), parent);
+    
     Assert.assertFalse(zl.isLocked());
     
     TestALW lw = new TestALW();
@@ -214,13 +196,8 @@
     ZooReaderWriter zk = ZooReaderWriter.getInstance(accumulo.getConfig().getZooKeepers(), 30000, "digest", "secret".getBytes());
     zk.mkdirs(parent);
     
-<<<<<<< HEAD
-    ZooLock zl = new ZooLock(accumulo.getConfig().getZooKeepers(), 30000, "digest", "secret".getBytes(), parent);
-
-=======
-    ZooLock zl = new ZooLock(accumulo.getZooKeepers(), 30000, "digest", "secret".getBytes(), parent);
-    
->>>>>>> 1cf503b9
+    ZooLock zl = new ZooLock(accumulo.getConfig().getZooKeepers(), 30000, "digest", "secret".getBytes(), parent);
+    
     Assert.assertFalse(zl.isLocked());
     
     TestALW lw = new TestALW();
@@ -234,12 +211,7 @@
     Assert.assertNull(lw.exception);
     Assert.assertNull(lw.reason);
     
-<<<<<<< HEAD
-    
     ZooLock zl2 = new ZooLock(accumulo.getConfig().getZooKeepers(), 30000, "digest", "secret".getBytes(), parent);
-=======
-    ZooLock zl2 = new ZooLock(accumulo.getZooKeepers(), 30000, "digest", "secret".getBytes(), parent);
->>>>>>> 1cf503b9
     
     TestALW lw2 = new TestALW();
     
@@ -328,15 +300,9 @@
   public void testTryLock() throws Exception {
     String parent = "/zltest-" + this.hashCode() + "-l" + pdCount++;
     
-<<<<<<< HEAD
     ZooLock zl = new ZooLock(accumulo.getConfig().getZooKeepers(), 1000, "digest", "secret".getBytes(), parent);
-
+    
     ZooKeeper zk = new ZooKeeper(accumulo.getConfig().getZooKeepers(), 1000, null);
-=======
-    ZooLock zl = new ZooLock(accumulo.getZooKeepers(), 1000, "digest", "secret".getBytes(), parent);
-    
-    ZooKeeper zk = new ZooKeeper(accumulo.getZooKeepers(), 1000, null);
->>>>>>> 1cf503b9
     zk.addAuthInfo("digest", "secret".getBytes());
     
     for (int i = 0; i < 10; i++) {
