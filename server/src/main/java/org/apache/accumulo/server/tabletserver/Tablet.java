/*
 * Licensed to the Apache Software Foundation (ASF) under one or more
 * contributor license agreements.  See the NOTICE file distributed with
 * this work for additional information regarding copyright ownership.
 * The ASF licenses this file to You under the Apache License, Version 2.0
 * (the "License"); you may not use this file except in compliance with
 * the License.  You may obtain a copy of the License at
 *
 *     http://www.apache.org/licenses/LICENSE-2.0
 *
 * Unless required by applicable law or agreed to in writing, software
 * distributed under the License is distributed on an "AS IS" BASIS,
 * WITHOUT WARRANTIES OR CONDITIONS OF ANY KIND, either express or implied.
 * See the License for the specific language governing permissions and
 * limitations under the License.
 */
package org.apache.accumulo.server.tabletserver;

import java.io.ByteArrayInputStream;
import java.io.DataInputStream;
import java.io.FileNotFoundException;
import java.io.IOException;
import java.util.ArrayList;
import java.util.Arrays;
import java.util.Collection;
import java.util.Collections;
import java.util.Comparator;
import java.util.EnumSet;
import java.util.HashMap;
import java.util.HashSet;
import java.util.Iterator;
import java.util.List;
import java.util.Map;
import java.util.Map.Entry;
import java.util.PriorityQueue;
import java.util.Set;
import java.util.SortedMap;
import java.util.TreeMap;
import java.util.TreeSet;
import java.util.concurrent.atomic.AtomicBoolean;
import java.util.concurrent.atomic.AtomicLong;
import java.util.concurrent.atomic.AtomicReference;
import java.util.concurrent.locks.ReentrantLock;

import org.apache.accumulo.core.Constants;
import org.apache.accumulo.core.client.Connector;
import org.apache.accumulo.core.client.IteratorSetting;
import org.apache.accumulo.core.client.impl.ScannerImpl;
import org.apache.accumulo.core.conf.AccumuloConfiguration;
import org.apache.accumulo.core.conf.ConfigurationObserver;
import org.apache.accumulo.core.conf.Property;
import org.apache.accumulo.core.constraints.Violations;
import org.apache.accumulo.core.data.ByteSequence;
import org.apache.accumulo.core.data.Column;
import org.apache.accumulo.core.data.ColumnUpdate;
import org.apache.accumulo.core.data.Key;
import org.apache.accumulo.core.data.KeyExtent;
import org.apache.accumulo.core.data.KeyValue;
import org.apache.accumulo.core.data.Mutation;
import org.apache.accumulo.core.data.Range;
import org.apache.accumulo.core.data.Value;
import org.apache.accumulo.core.data.thrift.IterInfo;
import org.apache.accumulo.core.data.thrift.MapFileInfo;
import org.apache.accumulo.core.file.FileOperations;
import org.apache.accumulo.core.file.FileSKVIterator;
import org.apache.accumulo.core.iterators.IterationInterruptedException;
import org.apache.accumulo.core.iterators.IteratorEnvironment;
import org.apache.accumulo.core.iterators.IteratorUtil;
import org.apache.accumulo.core.iterators.IteratorUtil.IteratorScope;
import org.apache.accumulo.core.iterators.SortedKeyValueIterator;
import org.apache.accumulo.core.iterators.system.ColumnFamilySkippingIterator;
import org.apache.accumulo.core.iterators.system.ColumnQualifierFilter;
import org.apache.accumulo.core.iterators.system.DeletingIterator;
import org.apache.accumulo.core.iterators.system.InterruptibleIterator;
import org.apache.accumulo.core.iterators.system.MultiIterator;
import org.apache.accumulo.core.iterators.system.SourceSwitchingIterator;
import org.apache.accumulo.core.iterators.system.SourceSwitchingIterator.DataSource;
import org.apache.accumulo.core.iterators.system.StatsIterator;
import org.apache.accumulo.core.iterators.system.VisibilityFilter;
import org.apache.accumulo.core.master.thrift.TabletLoadState;
import org.apache.accumulo.core.metadata.MetadataTable;
import org.apache.accumulo.core.metadata.RootTable;
import org.apache.accumulo.core.metadata.schema.DataFileValue;
import org.apache.accumulo.core.metadata.schema.MetadataSchema.TabletsSection;
import org.apache.accumulo.core.metadata.schema.MetadataSchema.TabletsSection.DataFileColumnFamily;
import org.apache.accumulo.core.metadata.schema.MetadataSchema.TabletsSection.LogColumnFamily;
import org.apache.accumulo.core.metadata.schema.MetadataSchema.TabletsSection.ScanFileColumnFamily;
import org.apache.accumulo.core.security.Authorizations;
import org.apache.accumulo.core.security.ColumnVisibility;
import org.apache.accumulo.core.security.Credentials;
import org.apache.accumulo.core.util.CachedConfiguration;
import org.apache.accumulo.core.util.LocalityGroupUtil;
import org.apache.accumulo.core.util.LocalityGroupUtil.LocalityGroupConfigurationError;
import org.apache.accumulo.core.util.Pair;
import org.apache.accumulo.core.util.UtilWaitThread;
import org.apache.accumulo.fate.zookeeper.IZooReaderWriter;
import org.apache.accumulo.server.ServerConstants;
import org.apache.accumulo.server.client.HdfsZooInstance;
import org.apache.accumulo.server.conf.TableConfiguration;
import org.apache.accumulo.server.constraints.ConstraintChecker;
import org.apache.accumulo.server.fs.FileRef;
import org.apache.accumulo.server.fs.VolumeManager;
import org.apache.accumulo.server.fs.VolumeManagerImpl;
import org.apache.accumulo.server.master.state.TServerInstance;
import org.apache.accumulo.server.master.tableOps.CompactRange.CompactionIterators;
import org.apache.accumulo.server.problems.ProblemReport;
import org.apache.accumulo.server.problems.ProblemReports;
import org.apache.accumulo.server.problems.ProblemType;
import org.apache.accumulo.server.security.SystemCredentials;
import org.apache.accumulo.server.tabletserver.Compactor.CompactionCanceledException;
import org.apache.accumulo.server.tabletserver.Compactor.CompactionEnv;
import org.apache.accumulo.server.tabletserver.FileManager.ScanFileManager;
import org.apache.accumulo.server.tabletserver.InMemoryMap.MemoryIterator;
import org.apache.accumulo.server.tabletserver.TabletServer.TservConstraintEnv;
import org.apache.accumulo.server.tabletserver.TabletServerResourceManager.TabletResourceManager;
import org.apache.accumulo.server.tabletserver.TabletStatsKeeper.Operation;
import org.apache.accumulo.server.tabletserver.log.DfsLogger;
import org.apache.accumulo.server.tabletserver.log.MutationReceiver;
import org.apache.accumulo.server.tabletserver.mastermessage.TabletStatusMessage;
import org.apache.accumulo.server.tabletserver.metrics.TabletServerMinCMetrics;
import org.apache.accumulo.server.util.FileUtil;
import org.apache.accumulo.server.util.MapCounter;
import org.apache.accumulo.server.util.MetadataTableUtil;
import org.apache.accumulo.server.util.MetadataTableUtil.LogEntry;
import org.apache.accumulo.server.util.TabletOperations;
import org.apache.accumulo.server.zookeeper.ZooReaderWriter;
import org.apache.accumulo.start.classloader.vfs.AccumuloVFSClassLoader;
import org.apache.accumulo.trace.instrument.Span;
import org.apache.accumulo.trace.instrument.Trace;
import org.apache.commons.codec.DecoderException;
import org.apache.commons.codec.binary.Hex;
import org.apache.hadoop.conf.Configuration;
import org.apache.hadoop.fs.FileStatus;
import org.apache.hadoop.fs.FileSystem;
import org.apache.hadoop.fs.Path;
import org.apache.hadoop.io.Text;
import org.apache.log4j.Logger;
import org.apache.zookeeper.KeeperException;
import org.apache.zookeeper.KeeperException.NoNodeException;

/*
 * We need to be able to have the master tell a tabletServer to
 * close this file, and the tablet server to handle all pending client reads
 * before closing
 * 
 */

/**
 * 
 * this class just provides an interface to read from a MapFile mostly takes care of reporting start and end keys
 * 
 * need this because a single row extent can have multiple columns this manages all the columns (each handled by a store) for a single row-extent
 * 
 * 
 */

public class Tablet {
  
  enum MajorCompactionReason {
    // do not change the order, the order of this enum determines the order
    // in which queued major compactions are executed
    USER,
    CHOP,
    NORMAL,
    IDLE
  }
  
  enum MinorCompactionReason {
    USER, SYSTEM, CLOSE
  }
  
  public class CommitSession {
    
    private int seq;
    private InMemoryMap memTable;
    private int commitsInProgress;
    private long maxCommittedTime = Long.MIN_VALUE;
    
    private CommitSession(int seq, InMemoryMap imm) {
      this.seq = seq;
      this.memTable = imm;
      commitsInProgress = 0;
    }
    
    public int getWALogSeq() {
      return seq;
    }
    
    private void decrementCommitsInProgress() {
      if (commitsInProgress < 1)
        throw new IllegalStateException("commitsInProgress = " + commitsInProgress);
      
      commitsInProgress--;
      if (commitsInProgress == 0)
        Tablet.this.notifyAll();
    }
    
    private void incrementCommitsInProgress() {
      if (commitsInProgress < 0)
        throw new IllegalStateException("commitsInProgress = " + commitsInProgress);
      
      commitsInProgress++;
    }
    
    private void waitForCommitsToFinish() {
      while (commitsInProgress > 0) {
        try {
          Tablet.this.wait(50);
        } catch (InterruptedException e) {
          log.warn(e, e);
        }
      }
    }
    
    public void abortCommit(List<Mutation> value) {
      Tablet.this.abortCommit(this, value);
    }
    
    public void commit(List<Mutation> mutations) {
      Tablet.this.commit(this, mutations);
    }
    
    public Tablet getTablet() {
      return Tablet.this;
    }
    
    public boolean beginUpdatingLogsUsed(ArrayList<DfsLogger> copy, boolean mincFinish) {
      return Tablet.this.beginUpdatingLogsUsed(memTable, copy, mincFinish);
    }
    
    public void finishUpdatingLogsUsed() {
      Tablet.this.finishUpdatingLogsUsed();
    }
    
    public int getLogId() {
      return logId;
    }
    
    public KeyExtent getExtent() {
      return extent;
    }
    
    private void updateMaxCommittedTime(long time) {
      maxCommittedTime = Math.max(time, maxCommittedTime);
    }
    
    private long getMaxCommittedTime() {
      if (maxCommittedTime == Long.MIN_VALUE)
        throw new IllegalStateException("Tried to read max committed time when it was never set");
      return maxCommittedTime;
    }
    
  }
  
  private class TabletMemory {
    private InMemoryMap memTable;
    private InMemoryMap otherMemTable;
    private InMemoryMap deletingMemTable;
    private int nextSeq = 1;
    private CommitSession commitSession;
    
    TabletMemory() {
      try {
        memTable = new InMemoryMap(acuTableConf);
      } catch (LocalityGroupConfigurationError e) {
        throw new RuntimeException(e);
      }
      commitSession = new CommitSession(nextSeq, memTable);
      nextSeq += 2;
    }
    
    InMemoryMap getMemTable() {
      return memTable;
    }
    
    InMemoryMap getMinCMemTable() {
      return otherMemTable;
    }
    
    CommitSession prepareForMinC() {
      if (otherMemTable != null) {
        throw new IllegalStateException();
      }
      
      if (deletingMemTable != null) {
        throw new IllegalStateException();
      }
      
      otherMemTable = memTable;
      try {
        memTable = new InMemoryMap(acuTableConf);
      } catch (LocalityGroupConfigurationError e) {
        throw new RuntimeException(e);
      }
      
      CommitSession oldCommitSession = commitSession;
      commitSession = new CommitSession(nextSeq, memTable);
      nextSeq += 2;
      
      tabletResources.updateMemoryUsageStats(memTable.estimatedSizeInBytes(), otherMemTable.estimatedSizeInBytes());
      
      return oldCommitSession;
    }
    
    void finishedMinC() {
      
      if (otherMemTable == null) {
        throw new IllegalStateException();
      }
      
      if (deletingMemTable != null) {
        throw new IllegalStateException();
      }
      
      deletingMemTable = otherMemTable;
      
      otherMemTable = null;
      Tablet.this.notifyAll();
    }
    
    void finalizeMinC() {
      try {
        deletingMemTable.delete(15000);
      } finally {
        synchronized (Tablet.this) {
          if (otherMemTable != null) {
            throw new IllegalStateException();
          }
          
          if (deletingMemTable == null) {
            throw new IllegalStateException();
          }
          
          deletingMemTable = null;
          
          tabletResources.updateMemoryUsageStats(memTable.estimatedSizeInBytes(), 0);
        }
      }
    }
    
    boolean memoryReservedForMinC() {
      return otherMemTable != null || deletingMemTable != null;
    }
    
    void waitForMinC() {
      while (otherMemTable != null || deletingMemTable != null) {
        try {
          Tablet.this.wait(50);
        } catch (InterruptedException e) {
          log.warn(e, e);
        }
      }
    }
    
    void mutate(CommitSession cm, List<Mutation> mutations) {
      cm.memTable.mutate(mutations);
    }
    
    void updateMemoryUsageStats() {
      long other = 0;
      if (otherMemTable != null)
        other = otherMemTable.estimatedSizeInBytes();
      else if (deletingMemTable != null)
        other = deletingMemTable.estimatedSizeInBytes();
      
      tabletResources.updateMemoryUsageStats(memTable.estimatedSizeInBytes(), other);
    }
    
    List<MemoryIterator> getIterators() {
      List<MemoryIterator> toReturn = new ArrayList<MemoryIterator>(2);
      toReturn.add(memTable.skvIterator());
      if (otherMemTable != null)
        toReturn.add(otherMemTable.skvIterator());
      return toReturn;
    }
    
    void returnIterators(List<MemoryIterator> iters) {
      for (MemoryIterator iter : iters) {
        iter.close();
      }
    }
    
    public long getNumEntries() {
      if (otherMemTable != null)
        return memTable.getNumEntries() + otherMemTable.getNumEntries();
      return memTable.getNumEntries();
    }
    
    CommitSession getCommitSession() {
      return commitSession;
    }
  }
  
  private TabletMemory tabletMemory;
  
  private final TabletTime tabletTime;
  private long persistedTime;
  private final Object timeLock = new Object();
  
  private final Path location; // absolute path of this tablets dir
  private TServerInstance lastLocation;
  
  private Configuration conf;
  private VolumeManager fs;
  
  private TableConfiguration acuTableConf;
  
  private volatile boolean tableDirChecked = false;
  
  private AtomicLong dataSourceDeletions = new AtomicLong(0);
  private Set<ScanDataSource> activeScans = new HashSet<ScanDataSource>();
  
  private volatile boolean closing = false;
  private boolean closed = false;
  private boolean closeComplete = false;
  
  private long lastFlushID = -1;
  private long lastCompactID = -1;
  
  private KeyExtent extent;
  
  private TabletResourceManager tabletResources;
  final private DatafileManager datafileManager;
  private volatile boolean majorCompactionInProgress = false;
  private volatile boolean majorCompactionWaitingToStart = false;
  private Set<MajorCompactionReason> majorCompactionQueued = Collections.synchronizedSet(EnumSet.noneOf(MajorCompactionReason.class));
  private volatile boolean minorCompactionInProgress = false;
  private volatile boolean minorCompactionWaitingToStart = false;
  
  private boolean updatingFlushID = false;
  
  private AtomicReference<ConstraintChecker> constraintChecker = new AtomicReference<ConstraintChecker>();
  
  private int writesInProgress = 0;
  
  private static final Logger log = Logger.getLogger(Tablet.class);
  public TabletStatsKeeper timer;
  
  private Rate queryRate = new Rate(0.2);
  private long queryCount = 0;
  
  private Rate queryByteRate = new Rate(0.2);
  private long queryBytes = 0;
  
  private Rate ingestRate = new Rate(0.2);
  private long ingestCount = 0;
  
  private Rate ingestByteRate = new Rate(0.2);
  private long ingestBytes = 0;
  
  private byte[] defaultSecurityLabel = new byte[0];
  
  private long lastMinorCompactionFinishTime;
  private long lastMapFileImportTime;
  
  private volatile long numEntries;
  private volatile long numEntriesInMemory;
  
  // a count of the amount of data read by the iterators
  private AtomicLong scannedCount = new AtomicLong(0);
  private Rate scannedRate = new Rate(0.2);
  
  private ConfigurationObserver configObserver;
  
  private TabletServer tabletServer;
  
  private final int logId;
  // ensure we only have one reader/writer of our bulk file notes at at time
  public final Object bulkFileImportLock = new Object();
  
  public int getLogId() {
    return logId;
  }
  
  public static class TabletClosedException extends RuntimeException {
    public TabletClosedException(Exception e) {
      super(e);
    }
    
    public TabletClosedException() {
      super();
    }
    
    private static final long serialVersionUID = 1L;
  }
  
  FileRef getNextMapFilename(String prefix) throws IOException {
    String extension = FileOperations.getNewFileExtension(tabletServer.getTableConfiguration(extent));
    checkTabletDir();
    return new FileRef(location.toString() + "/" + prefix + UniqueNameAllocator.getInstance().getNextName() + "." + extension);
  }
  
  private void checkTabletDir() throws IOException {
    if (!tableDirChecked) {
      checkTabletDir(this.location);
      tableDirChecked = true;
    }
  }
  
  private void checkTabletDir(Path tabletDir) throws IOException {
    
    FileStatus[] files = null;
    try {
      files = fs.listStatus(tabletDir);
    } catch (FileNotFoundException ex) {
      // ignored
    }
    
    if (files == null) {
      if (tabletDir.getName().startsWith("c-"))
        log.debug("Tablet " + extent + " had no dir, creating " + tabletDir); // its a clone dir...
      else
        log.warn("Tablet " + extent + " had no dir, creating " + tabletDir);
      
      fs.mkdirs(tabletDir);
    }
  }
  
  class DatafileManager {
    // access to datafilesizes needs to be synchronized: see CompactionRunner#getNumFiles
    final private Map<FileRef,DataFileValue> datafileSizes = Collections.synchronizedMap(new TreeMap<FileRef,DataFileValue>());
    
    DatafileManager(SortedMap<FileRef,DataFileValue> datafileSizes) {
      for (Entry<FileRef,DataFileValue> datafiles : datafileSizes.entrySet())
        this.datafileSizes.put(datafiles.getKey(), datafiles.getValue());
    }
    
    FileRef mergingMinorCompactionFile = null;
    Set<FileRef> filesToDeleteAfterScan = new HashSet<FileRef>();
    Map<Long,Set<FileRef>> scanFileReservations = new HashMap<Long,Set<FileRef>>();
    MapCounter<FileRef> fileScanReferenceCounts = new MapCounter<FileRef>();
    long nextScanReservationId = 0;
    boolean reservationsBlocked = false;
    
    Set<FileRef> majorCompactingFiles = new HashSet<FileRef>();
    
    Pair<Long,Map<FileRef,DataFileValue>> reserveFilesForScan() {
      synchronized (Tablet.this) {
        
        while (reservationsBlocked) {
          try {
            Tablet.this.wait(50);
          } catch (InterruptedException e) {
            log.warn(e, e);
          }
        }
        
        Set<FileRef> absFilePaths = new HashSet<FileRef>(datafileSizes.keySet());
        
        long rid = nextScanReservationId++;
        
        scanFileReservations.put(rid, absFilePaths);
        
        Map<FileRef,DataFileValue> ret = new HashMap<FileRef,DataFileValue>();
        
        for (FileRef path : absFilePaths) {
          fileScanReferenceCounts.increment(path, 1);
          ret.put(path, datafileSizes.get(path));
        }
        
        return new Pair<Long,Map<FileRef,DataFileValue>>(rid, ret);
      }
    }
    
    void returnFilesForScan(Long reservationId) {
      
      final Set<FileRef> filesToDelete = new HashSet<FileRef>();
      
      synchronized (Tablet.this) {
        Set<FileRef> absFilePaths = scanFileReservations.remove(reservationId);
        
        if (absFilePaths == null)
          throw new IllegalArgumentException("Unknown scan reservation id " + reservationId);
        
        boolean notify = false;
        for (FileRef path : absFilePaths) {
          long refCount = fileScanReferenceCounts.decrement(path, 1);
          if (refCount == 0) {
            if (filesToDeleteAfterScan.remove(path))
              filesToDelete.add(path);
            notify = true;
          } else if (refCount < 0)
            throw new IllegalStateException("Scan ref count for " + path + " is " + refCount);
        }
        
        if (notify)
          Tablet.this.notifyAll();
      }
      
      if (filesToDelete.size() > 0) {
        log.debug("Removing scan refs from metadata " + extent + " " + filesToDelete);
        MetadataTableUtil.removeScanFiles(extent, filesToDelete, SystemCredentials.get(), tabletServer.getLock());
      }
    }
    
    private void removeFilesAfterScan(Set<FileRef> scanFiles) {
      if (scanFiles.size() == 0)
        return;
      
      Set<FileRef> filesToDelete = new HashSet<FileRef>();
      
      synchronized (Tablet.this) {
        for (FileRef path : scanFiles) {
          if (fileScanReferenceCounts.get(path) == 0)
            filesToDelete.add(path);
          else
            filesToDeleteAfterScan.add(path);
        }
      }
      
      if (filesToDelete.size() > 0) {
        log.debug("Removing scan refs from metadata " + extent + " " + filesToDelete);
        MetadataTableUtil.removeScanFiles(extent, filesToDelete, SystemCredentials.get(), tabletServer.getLock());
      }
    }
    
    private TreeSet<FileRef> waitForScansToFinish(Set<FileRef> pathsToWaitFor, boolean blockNewScans, long maxWaitTime) {
      long startTime = System.currentTimeMillis();
      TreeSet<FileRef> inUse = new TreeSet<FileRef>();
      
      Span waitForScans = Trace.start("waitForScans");
      try {
        synchronized (Tablet.this) {
          if (blockNewScans) {
            if (reservationsBlocked)
              throw new IllegalStateException();
            
            reservationsBlocked = true;
          }
          
          for (FileRef path : pathsToWaitFor) {
            while (fileScanReferenceCounts.get(path) > 0 && System.currentTimeMillis() - startTime < maxWaitTime) {
              try {
                Tablet.this.wait(100);
              } catch (InterruptedException e) {
                log.warn(e, e);
              }
            }
          }
          
          for (FileRef path : pathsToWaitFor) {
            if (fileScanReferenceCounts.get(path) > 0)
              inUse.add(path);
          }
          
          if (blockNewScans) {
            reservationsBlocked = false;
            Tablet.this.notifyAll();
          }
          
        }
      } finally {
        waitForScans.stop();
      }
      return inUse;
    }
    
    public void importMapFiles(long tid, Map<FileRef,DataFileValue> pathsString, boolean setTime) throws IOException {
      
      String bulkDir = null;
      
      Map<FileRef,DataFileValue> paths = new HashMap<FileRef,DataFileValue>();
      for (Entry<FileRef,DataFileValue> entry : pathsString.entrySet())
        paths.put(entry.getKey(), entry.getValue());
      
      for (FileRef tpath : paths.keySet()) {
        
        boolean inTheRightDirectory = false;
        Path parent = tpath.path().getParent().getParent();
        for (String tablesDir : ServerConstants.getTablesDirs()) {
          if (parent.equals(new Path(tablesDir, extent.getTableId().toString()))) {
            inTheRightDirectory = true;
            break;
          }
        }
        if (!inTheRightDirectory) {
          throw new IOException("Data file " + tpath + " not in table dirs");
        }
        
        if (bulkDir == null)
          bulkDir = tpath.path().getParent().toString();
        else if (!bulkDir.equals(tpath.path().getParent().toString()))
          throw new IllegalArgumentException("bulk files in different dirs " + bulkDir + " " + tpath);
        
      }
      
      if (extent.isRootTablet()) {
        throw new IllegalArgumentException("Can not import files to root tablet");
      }
      
      synchronized (bulkFileImportLock) {
        Credentials creds = SystemCredentials.get();
        Connector conn;
        try {
          conn = HdfsZooInstance.getInstance().getConnector(creds.getPrincipal(), creds.getToken());
        } catch (Exception ex) {
          throw new IOException(ex);
        }
        // Remove any bulk files we've previously loaded and compacted away
        List<FileRef> files = MetadataTableUtil.getBulkFilesLoaded(conn, extent, tid);
        
        for (FileRef file : files)
          if (paths.keySet().remove(file.path()))
            log.debug("Ignoring request to re-import a file already imported: " + extent + ": " + file);
        
        if (paths.size() > 0) {
          long bulkTime = Long.MIN_VALUE;
          if (setTime) {
            for (DataFileValue dfv : paths.values()) {
              long nextTime = tabletTime.getAndUpdateTime();
              if (nextTime < bulkTime)
                throw new IllegalStateException("Time went backwards unexpectedly " + nextTime + " " + bulkTime);
              bulkTime = nextTime;
              dfv.setTime(bulkTime);
            }
          }
          
          synchronized (timeLock) {
            if (bulkTime > persistedTime)
              persistedTime = bulkTime;
            
            MetadataTableUtil.updateTabletDataFile(tid, extent, paths, tabletTime.getMetadataValue(persistedTime), creds, tabletServer.getLock());
          }
        }
      }
      
      synchronized (Tablet.this) {
        for (Entry<FileRef,DataFileValue> tpath : paths.entrySet()) {
          if (datafileSizes.containsKey(tpath.getKey())) {
            log.error("Adding file that is already in set " + tpath.getKey());
          }
          datafileSizes.put(tpath.getKey(), tpath.getValue());
          
        }
        
        tabletResources.importedMapFiles();
        
        computeNumEntries();
      }
      
      for (FileRef tpath : paths.keySet()) {
        log.log(TLevel.TABLET_HIST, extent + " import " + tpath + " " + paths.get(tpath));
      }
    }
    
    FileRef reserveMergingMinorCompactionFile() {
      if (mergingMinorCompactionFile != null)
        throw new IllegalStateException("Tried to reserve merging minor compaction file when already reserved  : " + mergingMinorCompactionFile);
      
      if (extent.isRootTablet())
        return null;
      
      int maxFiles = acuTableConf.getMaxFilesPerTablet();
      
      // when a major compaction is running and we are at max files, write out
      // one extra file... want to avoid the case where major compaction is
      // compacting everything except for the largest file, and therefore the
      // largest file is returned for merging.. the following check mostly
      // avoids this case, except for the case where major compactions fail or
      // are canceled
      if (majorCompactingFiles.size() > 0 && datafileSizes.size() == maxFiles)
        return null;
      
      if (datafileSizes.size() >= maxFiles) {
        // find the smallest file
        
        long min = Long.MAX_VALUE;
        FileRef minName = null;
        
        for (Entry<FileRef,DataFileValue> entry : datafileSizes.entrySet()) {
          if (entry.getValue().getSize() < min && !majorCompactingFiles.contains(entry.getKey())) {
            min = entry.getValue().getSize();
            minName = entry.getKey();
          }
        }
        
        if (minName == null)
          return null;
        
        mergingMinorCompactionFile = minName;
        return minName;
      }
      
      return null;
    }
    
    void unreserveMergingMinorCompactionFile(FileRef file) {
      if ((file == null && mergingMinorCompactionFile != null) || (file != null && mergingMinorCompactionFile == null)
          || (file != null && mergingMinorCompactionFile != null && !file.equals(mergingMinorCompactionFile)))
        throw new IllegalStateException("Disagreement " + file + " " + mergingMinorCompactionFile);
      
      mergingMinorCompactionFile = null;
    }
    
    void bringMinorCompactionOnline(FileRef tmpDatafile, FileRef newDatafile, FileRef absMergeFile, DataFileValue dfv, CommitSession commitSession, long flushId)
        throws IOException {
      
      IZooReaderWriter zoo = ZooReaderWriter.getRetryingInstance();
      if (extent.isRootTablet()) {
        try {
          if (!zoo.isLockHeld(tabletServer.getLock().getLockID())) {
            throw new IllegalStateException();
          }
        } catch (Exception e) {
          throw new IllegalStateException("Can not bring major compaction online, lock not held", e);
        }
      }
      
      // rename before putting in metadata table, so files in metadata table should
      // always exist
      do {
        try {
          if (dfv.getNumEntries() == 0) {
            fs.deleteRecursively(tmpDatafile.path());
          } else {
            if (fs.exists(newDatafile.path())) {
              log.warn("Target map file already exist " + newDatafile);
              fs.deleteRecursively(newDatafile.path());
            }
            
            if (!fs.rename(tmpDatafile.path(), newDatafile.path())) {
              throw new IOException("rename fails");
            }
          }
          break;
        } catch (IOException ioe) {
          log.warn("Tablet " + extent + " failed to rename " + newDatafile + " after MinC, will retry in 60 secs...", ioe);
          UtilWaitThread.sleep(60 * 1000);
        }
      } while (true);
      
      long t1, t2;
      
      // the code below always assumes merged files are in use by scans... this must be done
      // because the in memory list of files is not updated until after the metadata table
      // therefore the file is available to scans until memory is updated, but want to ensure
      // the file is not available for garbage collection... if memory were updated
      // before this point (like major compactions do), then the following code could wait
      // for scans to finish like major compactions do.... used to wait for scans to finish
      // here, but that was incorrect because a scan could start after waiting but before
      // memory was updated... assuming the file is always in use by scans leads to
      // one uneeded metadata update when it was not actually in use
      Set<FileRef> filesInUseByScans = Collections.emptySet();
      if (absMergeFile != null)
        filesInUseByScans = Collections.singleton(absMergeFile);
      
      // very important to write delete entries outside of log lock, because
      // this !METADATA write does not go up... it goes sideways or to itself
      if (absMergeFile != null)
        MetadataTableUtil.addDeleteEntries(extent, Collections.singleton(absMergeFile), SystemCredentials.get());
      
      Set<String> unusedWalLogs = beginClearingUnusedLogs();
      try {
        // the order of writing to !METADATA and walog is important in the face of machine/process failures
        // need to write to !METADATA before writing to walog, when things are done in the reverse order
        // data could be lost... the minor compaction start even should be written before the following metadata
        // write is made
        
        synchronized (timeLock) {
          if (commitSession.getMaxCommittedTime() > persistedTime)
            persistedTime = commitSession.getMaxCommittedTime();
          
          String time = tabletTime.getMetadataValue(persistedTime);
          MetadataTableUtil.updateTabletDataFile(extent, newDatafile, absMergeFile, dfv, time, SystemCredentials.get(), filesInUseByScans,
              tabletServer.getClientAddressString(), tabletServer.getLock(), unusedWalLogs, lastLocation, flushId);
        }
        
      } finally {
        finishClearingUnusedLogs();
      }
      
      do {
        try {
          // the purpose of making this update use the new commit session, instead of the old one passed in,
          // is because the new one will reference the logs used by current memory...
          
          tabletServer.minorCompactionFinished(tabletMemory.getCommitSession(), newDatafile.toString(), commitSession.getWALogSeq() + 2);
          break;
        } catch (IOException e) {
          log.error("Failed to write to write-ahead log " + e.getMessage() + " will retry", e);
          UtilWaitThread.sleep(1 * 1000);
        }
      } while (true);
      
      synchronized (Tablet.this) {
        lastLocation = null;
        
        t1 = System.currentTimeMillis();
        if (datafileSizes.containsKey(newDatafile)) {
          log.error("Adding file that is already in set " + newDatafile);
        }
        
        if (dfv.getNumEntries() > 0) {
          datafileSizes.put(newDatafile, dfv);
        }
        
        if (absMergeFile != null) {
          datafileSizes.remove(absMergeFile);
        }
        
        unreserveMergingMinorCompactionFile(absMergeFile);
        
        dataSourceDeletions.incrementAndGet();
        tabletMemory.finishedMinC();
        
        lastFlushID = flushId;
        
        computeNumEntries();
        t2 = System.currentTimeMillis();
      }
      
      // must do this after list of files in memory is updated above
      removeFilesAfterScan(filesInUseByScans);
      
      if (absMergeFile != null)
        log.log(TLevel.TABLET_HIST, extent + " MinC [" + absMergeFile + ",memory] -> " + newDatafile);
      else
        log.log(TLevel.TABLET_HIST, extent + " MinC [memory] -> " + newDatafile);
      log.debug(String.format("MinC finish lock %.2f secs %s", (t2 - t1) / 1000.0, getExtent().toString()));
      if (dfv.getSize() > acuTableConf.getMemoryInBytes(Property.TABLE_SPLIT_THRESHOLD)) {
        log.debug(String.format("Minor Compaction wrote out file larger than split threshold.  split threshold = %,d  file size = %,d",
            acuTableConf.getMemoryInBytes(Property.TABLE_SPLIT_THRESHOLD), dfv.getSize()));
      }
      
    }
    
    public void reserveMajorCompactingFiles(Set<FileRef> files) {
      if (majorCompactingFiles.size() != 0)
        throw new IllegalStateException("Major compacting files not empty " + majorCompactingFiles);
      
      if (mergingMinorCompactionFile != null && files.contains(mergingMinorCompactionFile))
        throw new IllegalStateException("Major compaction tried to resrve file in use by minor compaction " + mergingMinorCompactionFile);
      
      majorCompactingFiles.addAll(files);
    }
    
    public void clearMajorCompactingFile() {
      majorCompactingFiles.clear();
    }
    
    void bringMajorCompactionOnline(Set<FileRef> oldDatafiles, FileRef tmpDatafile, FileRef newDatafile, Long compactionId, DataFileValue dfv)
        throws IOException {
      long t1, t2;
      
      if (!extent.isRootTablet()) {
        
        if (fs.exists(newDatafile.path())) {
          log.error("Target map file already exist " + newDatafile, new Exception());
          throw new IllegalStateException("Target map file already exist " + newDatafile);
        }
        
        // rename before putting in metadata table, so files in metadata table should
        // always exist
        if (!fs.rename(tmpDatafile.path(), newDatafile.path()))
          log.warn("Rename of " + tmpDatafile + " to " + newDatafile + " returned false");
        
        if (dfv.getNumEntries() == 0) {
          fs.deleteRecursively(newDatafile.path());
        }
      }
      
      TServerInstance lastLocation = null;
      synchronized (Tablet.this) {
        
        t1 = System.currentTimeMillis();
        
        IZooReaderWriter zoo = ZooReaderWriter.getRetryingInstance();
        
        dataSourceDeletions.incrementAndGet();
        
        if (extent.isRootTablet()) {
          
          waitForScansToFinish(oldDatafiles, true, Long.MAX_VALUE);
          
          try {
            if (!zoo.isLockHeld(tabletServer.getLock().getLockID())) {
              throw new IllegalStateException();
            }
          } catch (Exception e) {
            throw new IllegalStateException("Can not bring major compaction online, lock not held", e);
          }
          
          // mark files as ready for deletion, but
          // do not delete them until we successfully
          // rename the compacted map file, in case
          // the system goes down
          
          String compactName = newDatafile.path().getName();
          
          for (FileRef ref : oldDatafiles) {
            Path path = ref.path();
            fs.rename(path, new Path(location + "/delete+" + compactName + "+" + path.getName()));
          }
          
          if (fs.exists(newDatafile.path())) {
            log.error("Target map file already exist " + newDatafile, new Exception());
            throw new IllegalStateException("Target map file already exist " + newDatafile);
          }
          
          if (!fs.rename(tmpDatafile.path(), newDatafile.path()))
            log.warn("Rename of " + tmpDatafile + " to " + newDatafile + " returned false");
          
          // start deleting files, if we do not finish they will be cleaned
          // up later
          for (FileRef ref : oldDatafiles) {
            Path path = ref.path();
            Path deleteFile = new Path(location + "/delete+" + compactName + "+" + path.getName());
            if (acuTableConf.getBoolean(Property.GC_TRASH_IGNORE) || !fs.moveToTrash(deleteFile))
              fs.deleteRecursively(deleteFile);
          }
        }
        
        // atomically remove old files and add new file
        for (FileRef oldDatafile : oldDatafiles) {
          if (!datafileSizes.containsKey(oldDatafile)) {
            log.error("file does not exist in set " + oldDatafile);
          }
          datafileSizes.remove(oldDatafile);
          majorCompactingFiles.remove(oldDatafile);
        }
        
        if (datafileSizes.containsKey(newDatafile)) {
          log.error("Adding file that is already in set " + newDatafile);
        }
        
        if (dfv.getNumEntries() > 0) {
          datafileSizes.put(newDatafile, dfv);
        }
        
        // could be used by a follow on compaction in a multipass compaction
        majorCompactingFiles.add(newDatafile);
        
        computeNumEntries();
        
        lastLocation = Tablet.this.lastLocation;
        Tablet.this.lastLocation = null;
        
        if (compactionId != null)
          lastCompactID = compactionId;
        
        t2 = System.currentTimeMillis();
      }
      
      if (!extent.isRootTablet()) {
        Set<FileRef> filesInUseByScans = waitForScansToFinish(oldDatafiles, false, 10000);
        if (filesInUseByScans.size() > 0)
          log.debug("Adding scan refs to metadata " + extent + " " + filesInUseByScans);
        MetadataTableUtil.replaceDatafiles(extent, oldDatafiles, filesInUseByScans, newDatafile, compactionId, dfv, SystemCredentials.get(),
            tabletServer.getClientAddressString(), lastLocation, tabletServer.getLock());
        removeFilesAfterScan(filesInUseByScans);
      }
      
      log.debug(String.format("MajC finish lock %.2f secs", (t2 - t1) / 1000.0));
      log.log(TLevel.TABLET_HIST, extent + " MajC " + oldDatafiles + " --> " + newDatafile);
    }
    
    public SortedMap<FileRef,DataFileValue> getDatafileSizes() {
      synchronized (Tablet.this) {
        TreeMap<FileRef,DataFileValue> copy = new TreeMap<FileRef,DataFileValue>(datafileSizes);
        return Collections.unmodifiableSortedMap(copy);
      }
    }
    
    public Set<FileRef> getFiles() {
      synchronized (Tablet.this) {
        HashSet<FileRef> files = new HashSet<FileRef>(datafileSizes.keySet());
        return Collections.unmodifiableSet(files);
      }
    }
    
  }
  
  public Tablet(TabletServer tabletServer, Text location, KeyExtent extent, TabletResourceManager trm, SortedMap<Key,Value> tabletsKeyValues)
      throws IOException {
    this(tabletServer, location, extent, trm, CachedConfiguration.getInstance(), tabletsKeyValues);
    splitCreationTime = 0;
  }
  
  public Tablet(TabletServer tabletServer, Text location, KeyExtent extent, TabletResourceManager trm, SortedMap<FileRef,DataFileValue> datafiles, String time,
      long initFlushID, long initCompactID) throws IOException {
    this(tabletServer, location, extent, trm, CachedConfiguration.getInstance(), datafiles, time, initFlushID, initCompactID);
    splitCreationTime = System.currentTimeMillis();
  }
  
  private Tablet(TabletServer tabletServer, Text location, KeyExtent extent, TabletResourceManager trm, Configuration conf,
      SortedMap<Key,Value> tabletsKeyValues) throws IOException {
    this(tabletServer, location, extent, trm, conf, VolumeManagerImpl.get(), tabletsKeyValues);
  }
  
  static private final List<LogEntry> EMPTY = Collections.emptyList();
  
  private Tablet(TabletServer tabletServer, Text location, KeyExtent extent, TabletResourceManager trm, Configuration conf,
      SortedMap<FileRef,DataFileValue> datafiles, String time, long initFlushID, long initCompactID) throws IOException {
    this(tabletServer, location, extent, trm, conf, VolumeManagerImpl.get(), EMPTY, datafiles, time, null, new HashSet<FileRef>(), initFlushID, initCompactID);
  }
  
  private static String lookupTime(AccumuloConfiguration conf, KeyExtent extent, SortedMap<Key,Value> tabletsKeyValues) {
    SortedMap<Key,Value> entries;
    
    if (extent.isRootTablet()) {
      return null;
    } else {
      entries = new TreeMap<Key,Value>();
      Text rowName = extent.getMetadataEntry();
      for (Entry<Key,Value> entry : tabletsKeyValues.entrySet()) {
        if (entry.getKey().compareRow(rowName) == 0 && TabletsSection.ServerColumnFamily.TIME_COLUMN.hasColumns(entry.getKey())) {
          entries.put(new Key(entry.getKey()), new Value(entry.getValue()));
        }
      }
    }
    
    // log.debug("extent : "+extent+"   entries : "+entries);
    
    if (entries.size() == 1)
      return entries.values().iterator().next().toString();
    return null;
  }
  
  private static SortedMap<FileRef,DataFileValue> lookupDatafiles(AccumuloConfiguration conf, VolumeManager fs, KeyExtent extent,
      SortedMap<Key,Value> tabletsKeyValues) throws IOException {
    
    TreeMap<FileRef,DataFileValue> datafiles = new TreeMap<FileRef,DataFileValue>();
    
    if (extent.isRootTablet()) { // the meta0 tablet
      Path location = new Path(ServerConstants.getRootTabletDir());
      location = location.makeQualified(fs.getDefaultVolume());
      // cleanUpFiles() has special handling for delete. files
      FileStatus[] files = fs.listStatus(location);
      Collection<String> goodPaths = cleanUpFiles(fs, files, true);
      for (String good : goodPaths) {
        Path path = new Path(good);
        String filename = path.getName();
        FileRef ref = new FileRef(location.toString() + "/" + filename, path);
        DataFileValue dfv = new DataFileValue(0, 0);
        datafiles.put(ref, dfv);
      }
    } else {
      
      Text rowName = extent.getMetadataEntry();
      
      String tableId = extent.isMeta() ? RootTable.ID : MetadataTable.ID;
      ScannerImpl mdScanner = new ScannerImpl(HdfsZooInstance.getInstance(), SystemCredentials.get(), tableId, Authorizations.EMPTY);
      
      // Commented out because when no data file is present, each tablet will scan through metadata table and return nothing
      // reduced batch size to improve performance
      // changed here after endKeys were implemented from 10 to 1000
      mdScanner.setBatchSize(1000);
      
      // leave these in, again, now using endKey for safety
      mdScanner.fetchColumnFamily(DataFileColumnFamily.NAME);
      
      mdScanner.setRange(new Range(rowName));
      
      for (Entry<Key,Value> entry : mdScanner) {
        
        if (entry.getKey().compareRow(rowName) != 0) {
          break;
        }
        
        FileRef ref = new FileRef(entry.getKey().getColumnQualifier().toString(), fs.getFullPath(entry.getKey()));
        datafiles.put(ref, new DataFileValue(entry.getValue().get()));
      }
    }
    return datafiles;
  }
  
  private static List<LogEntry> lookupLogEntries(KeyExtent ke, SortedMap<Key,Value> tabletsKeyValues) {
    List<LogEntry> logEntries = new ArrayList<LogEntry>();
    
    if (ke.isMeta()) {
      try {
        logEntries = MetadataTableUtil.getLogEntries(SystemCredentials.get(), ke);
      } catch (Exception ex) {
        throw new RuntimeException("Unable to read tablet log entries", ex);
      }
    } else {
      log.debug("Looking at metadata " + tabletsKeyValues);
      Text row = ke.getMetadataEntry();
      for (Entry<Key,Value> entry : tabletsKeyValues.entrySet()) {
        Key key = entry.getKey();
        if (key.getRow().equals(row)) {
          if (key.getColumnFamily().equals(LogColumnFamily.NAME)) {
            logEntries.add(MetadataTableUtil.entryFromKeyValue(key, entry.getValue()));
          }
        }
      }
    }
    
    log.debug("got " + logEntries + " for logs for " + ke);
    return logEntries;
  }
  
  private static Set<FileRef> lookupScanFiles(KeyExtent extent, SortedMap<Key,Value> tabletsKeyValues, VolumeManager fs) throws IOException {
    HashSet<FileRef> scanFiles = new HashSet<FileRef>();
    
    Text row = extent.getMetadataEntry();
    for (Entry<Key,Value> entry : tabletsKeyValues.entrySet()) {
      Key key = entry.getKey();
      if (key.getRow().equals(row) && key.getColumnFamily().equals(ScanFileColumnFamily.NAME)) {
        String meta = key.getColumnQualifier().toString();
        Path path = fs.getFullPath(ServerConstants.getTablesDirs(), meta);
        scanFiles.add(new FileRef(meta, path));
      }
    }
    
    return scanFiles;
  }
  
  private static long lookupFlushID(KeyExtent extent, SortedMap<Key,Value> tabletsKeyValues) {
    Text row = extent.getMetadataEntry();
    for (Entry<Key,Value> entry : tabletsKeyValues.entrySet()) {
      Key key = entry.getKey();
      if (key.getRow().equals(row) && TabletsSection.ServerColumnFamily.FLUSH_COLUMN.equals(key.getColumnFamily(), key.getColumnQualifier()))
        return Long.parseLong(entry.getValue().toString());
    }
    
    return -1;
  }
  
  private static long lookupCompactID(KeyExtent extent, SortedMap<Key,Value> tabletsKeyValues) {
    Text row = extent.getMetadataEntry();
    for (Entry<Key,Value> entry : tabletsKeyValues.entrySet()) {
      Key key = entry.getKey();
      if (key.getRow().equals(row) && TabletsSection.ServerColumnFamily.COMPACT_COLUMN.equals(key.getColumnFamily(), key.getColumnQualifier()))
        return Long.parseLong(entry.getValue().toString());
    }
    
    return -1;
  }
  
  private Tablet(TabletServer tabletServer, Text location, KeyExtent extent, TabletResourceManager trm, Configuration conf, VolumeManager fs,
      SortedMap<Key,Value> tabletsKeyValues) throws IOException {
    this(tabletServer, location, extent, trm, conf, fs, lookupLogEntries(extent, tabletsKeyValues), lookupDatafiles(tabletServer.getSystemConfiguration(), fs,
        extent, tabletsKeyValues), lookupTime(tabletServer.getSystemConfiguration(), extent, tabletsKeyValues), lookupLastServer(extent, tabletsKeyValues),
        lookupScanFiles(extent, tabletsKeyValues, fs), lookupFlushID(extent, tabletsKeyValues), lookupCompactID(extent, tabletsKeyValues));
  }
  
  private static TServerInstance lookupLastServer(KeyExtent extent, SortedMap<Key,Value> tabletsKeyValues) {
    for (Entry<Key,Value> entry : tabletsKeyValues.entrySet()) {
      if (entry.getKey().getColumnFamily().compareTo(TabletsSection.LastLocationColumnFamily.NAME) == 0) {
        return new TServerInstance(entry.getValue(), entry.getKey().getColumnQualifier());
      }
    }
    return null;
  }
  
  /**
   * yet another constructor - this one allows us to avoid costly lookups into the Metadata table if we already know the files we need - as at split time
   */
  private Tablet(final TabletServer tabletServer, final Text location, final KeyExtent extent, final TabletResourceManager trm, final Configuration conf,
      final VolumeManager fs, final List<LogEntry> logEntries, final SortedMap<FileRef,DataFileValue> datafiles, String time,
      final TServerInstance lastLocation, Set<FileRef> scanFiles, long initFlushID, long initCompactID) throws IOException {
    if (location.find(":") >= 0) {
      this.location = new Path(location.toString());
    } else {
      this.location = new Path(ServerConstants.getTablesDirs()[0] + "/" + extent.getTableId().toString() + location.toString());
    }
    this.location = this.location.makeQualified(fs.getFileSystemByPath(this.location));
    this.lastLocation = lastLocation;
    this.conf = conf;
    this.acuTableConf = tabletServer.getTableConfiguration(extent);
    
    this.fs = fs;
    this.extent = extent;
    this.tabletResources = trm;
    
    this.lastFlushID = initFlushID;
    this.lastCompactID = initCompactID;
    
    if (extent.isRootTablet()) {
      
      long rtime = Long.MIN_VALUE;
      for (FileRef ref : datafiles.keySet()) {
        Path path = ref.path();
        FileSystem ns = fs.getFileSystemByPath(path);
        FileSKVIterator reader = FileOperations.getInstance().openReader(path.toString(), true, ns, ns.getConf(), tabletServer.getTableConfiguration(extent));
        long maxTime = -1;
        try {
          
          while (reader.hasTop()) {
            maxTime = Math.max(maxTime, reader.getTopKey().getTimestamp());
            reader.next();
          }
          
        } finally {
          reader.close();
        }
        
        if (maxTime > rtime) {
          time = TabletTime.LOGICAL_TIME_ID + "" + maxTime;
          rtime = maxTime;
        }
      }
    }
    
    this.tabletServer = tabletServer;
    this.logId = tabletServer.createLogId(extent);
    
    this.timer = new TabletStatsKeeper();
    
    setupDefaultSecurityLabels(extent);
    
    tabletMemory = new TabletMemory();
    tabletTime = TabletTime.getInstance(time);
    persistedTime = tabletTime.getTime();
    
    acuTableConf.addObserver(configObserver = new ConfigurationObserver() {
      
      private void reloadConstraints() {
        constraintChecker.set(new ConstraintChecker(getTableConfiguration()));
      }
      
      @Override
      public void propertiesChanged() {
        reloadConstraints();
        
        try {
          setupDefaultSecurityLabels(extent);
        } catch (Exception e) {
          log.error("Failed to reload default security labels for extent: " + extent.toString());
        }
      }
      
      @Override
      public void propertyChanged(String prop) {
        if (prop.startsWith(Property.TABLE_CONSTRAINT_PREFIX.getKey()))
          reloadConstraints();
        else if (prop.equals(Property.TABLE_DEFAULT_SCANTIME_VISIBILITY.getKey())) {
          try {
            log.info("Default security labels changed for extent: " + extent.toString());
            setupDefaultSecurityLabels(extent);
          } catch (Exception e) {
            log.error("Failed to reload default security labels for extent: " + extent.toString());
          }
        }
        
      }
      
      @Override
      public void sessionExpired() {
        log.debug("Session expired, no longer updating per table props...");
      }
      
    });
    // Force a load of any per-table properties
    configObserver.propertiesChanged();
    
    tabletResources.setTablet(this, acuTableConf);
    
    if (!logEntries.isEmpty()) {
      log.info("Starting Write-Ahead Log recovery for " + this.extent);
      final long[] count = new long[2];
      final CommitSession commitSession = tabletMemory.getCommitSession();
      count[1] = Long.MIN_VALUE;
      try {
        Set<String> absPaths = new HashSet<String>();
        for (FileRef ref : datafiles.keySet())
          absPaths.add(ref.path().toString());
        
        tabletServer.recover(this.tabletServer.getFileSystem(), this, logEntries, absPaths, new MutationReceiver() {
          @Override
          public void receive(Mutation m) {
            // LogReader.printMutation(m);
            Collection<ColumnUpdate> muts = m.getUpdates();
            for (ColumnUpdate columnUpdate : muts) {
              if (!columnUpdate.hasTimestamp()) {
                // if it is not a user set timestamp, it must have been set
                // by the system
                count[1] = Math.max(count[1], columnUpdate.getTimestamp());
              }
            }
            tabletMemory.mutate(commitSession, Collections.singletonList(m));
            count[0]++;
          }
        });
        
        if (count[1] != Long.MIN_VALUE) {
          tabletTime.useMaxTimeFromWALog(count[1]);
        }
        commitSession.updateMaxCommittedTime(tabletTime.getTime());
        
        tabletMemory.updateMemoryUsageStats();
        
        if (count[0] == 0) {
          MetadataTableUtil.removeUnusedWALEntries(extent, logEntries, tabletServer.getLock());
          logEntries.clear();
        }
        
      } catch (Throwable t) {
        if (acuTableConf.getBoolean(Property.TABLE_FAILURES_IGNORE)) {
          log.warn("Error recovering from log files: ", t);
        } else {
          throw new RuntimeException(t);
        }
      }
      // make some closed references that represent the recovered logs
      currentLogs = new HashSet<DfsLogger>();
      for (LogEntry logEntry : logEntries) {
        for (String log : logEntry.logSet) {
          String[] parts = log.split("/", 2);
          Path file = fs.getFullPath(ServerConstants.getWalDirs(), parts[1]);
          currentLogs.add(new DfsLogger(tabletServer.getServerConfig(), logEntry.server, file));
        }
      }
      
      log.info("Write-Ahead Log recovery complete for " + this.extent + " (" + count[0] + " mutations applied, " + tabletMemory.getNumEntries()
          + " entries created)");
    }
    
    String contextName = acuTableConf.get(Property.TABLE_CLASSPATH);
    if (contextName != null && !contextName.equals("")) {
      // initialize context classloader, instead of possibly waiting for it to initialize for a scan
      // TODO this could hang, causing other tablets to fail to load - ACCUMULO-1292
      AccumuloVFSClassLoader.getContextManager().getClassLoader(contextName);
    }
<<<<<<< HEAD
=======

    removeOldTemporaryFiles();
>>>>>>> 90eb7512
    
    // do this last after tablet is completely setup because it
    // could cause major compaction to start
    datafileManager = new DatafileManager(datafiles);
    
    computeNumEntries();
    
    datafileManager.removeFilesAfterScan(scanFiles);
    
    log.log(TLevel.TABLET_HIST, extent + " opened ");
  }
  
  private void removeOldTemporaryFiles() {
    // remove any temporary files created by a previous tablet server
    try {
      for (FileStatus tmp : fs.globStatus(new Path(location, "*_tmp"))){
        try {
          fs.delete(tmp.getPath(), true);
        } catch (IOException ex) {
          log.error("Unable to remove old temp file " + tmp.getPath() + ": " + ex);
        }
      }
    } catch (IOException ex) {
      log.error("Error scanning for old temp files in " + location);
    }
  }

  private void setupDefaultSecurityLabels(KeyExtent extent) {
    if (extent.isMeta()) {
      defaultSecurityLabel = new byte[0];
    } else {
      try {
        ColumnVisibility cv = new ColumnVisibility(acuTableConf.get(Property.TABLE_DEFAULT_SCANTIME_VISIBILITY));
        this.defaultSecurityLabel = cv.getExpression();
      } catch (Exception e) {
        log.error(e, e);
        this.defaultSecurityLabel = new byte[0];
      }
    }
  }
  
  private static Collection<String> cleanUpFiles(VolumeManager fs, FileStatus[] files, boolean deleteTmp) throws IOException {
    /*
     * called in constructor and before major compactions
     */
    Collection<String> goodFiles = new ArrayList<String>(files.length);
    
    for (FileStatus file : files) {
      
      String path = file.getPath().toString();
      String filename = file.getPath().getName();
      
      // check for incomplete major compaction, this should only occur
      // for root tablet
      if (filename.startsWith("delete+")) {
        String expectedCompactedFile = path.substring(0, path.lastIndexOf("/delete+")) + "/" + filename.split("\\+")[1];
        if (fs.exists(new Path(expectedCompactedFile))) {
          // compaction finished, but did not finish deleting compacted files.. so delete it
          if (!fs.deleteRecursively(file.getPath()))
            log.warn("Delete of file: " + file.getPath().toString() + " return false");
          continue;
        }
        // compaction did not finish, so put files back
        
        // reset path and filename for rest of loop
        filename = filename.split("\\+", 3)[2];
        path = path.substring(0, path.lastIndexOf("/delete+")) + "/" + filename;
        
        if (!fs.rename(file.getPath(), new Path(path)))
          log.warn("Rename of " + file.getPath().toString() + " to " + path + " returned false");
      }
      
      if (filename.endsWith("_tmp")) {
        if (deleteTmp) {
          log.warn("cleaning up old tmp file: " + path);
          if (!fs.deleteRecursively(file.getPath()))
            log.warn("Delete of tmp file: " + file.getPath().toString() + " return false");
          
        }
        continue;
      }
      
      if (!filename.startsWith(Constants.MAPFILE_EXTENSION + "_") && !FileOperations.getValidExtensions().contains(filename.split("\\.")[1])) {
        log.error("unknown file in tablet" + path);
        continue;
      }
      
      goodFiles.add(path);
    }
    
    return goodFiles;
  }
  
  public static class KVEntry extends KeyValue {
    public KVEntry(Key k, Value v) {
      super(new Key(k), Arrays.copyOf(v.get(), v.get().length));
    }
    
    @Override
    public String toString() {
      return key.toString() + "=" + getValue();
    }
    
    int numBytes() {
      return key.getSize() + getValue().get().length;
    }
    
    int estimateMemoryUsed() {
      return key.getSize() + getValue().get().length + (9 * 32); // overhead is 32 per object
    }
  }
  
  private LookupResult lookup(SortedKeyValueIterator<Key,Value> mmfi, List<Range> ranges, HashSet<Column> columnSet, ArrayList<KVEntry> results,
      long maxResultsSize) throws IOException {
    
    LookupResult lookupResult = new LookupResult();
    
    boolean exceededMemoryUsage = false;
    boolean tabletClosed = false;
    
    Set<ByteSequence> cfset = null;
    if (columnSet.size() > 0)
      cfset = LocalityGroupUtil.families(columnSet);
    
    for (Range range : ranges) {
      
      if (exceededMemoryUsage || tabletClosed) {
        lookupResult.unfinishedRanges.add(range);
        continue;
      }
      
      int entriesAdded = 0;
      
      try {
        if (cfset != null)
          mmfi.seek(range, cfset, true);
        else
          mmfi.seek(range, LocalityGroupUtil.EMPTY_CF_SET, false);
        
        while (mmfi.hasTop()) {
          Key key = mmfi.getTopKey();
          
          KVEntry kve = new KVEntry(key, mmfi.getTopValue());
          results.add(kve);
          entriesAdded++;
          lookupResult.bytesAdded += kve.estimateMemoryUsed();
          lookupResult.dataSize += kve.numBytes();
          
          exceededMemoryUsage = lookupResult.bytesAdded > maxResultsSize;
          
          if (exceededMemoryUsage) {
            addUnfinishedRange(lookupResult, range, key, false);
            break;
          }
          
          mmfi.next();
        }
        
      } catch (TooManyFilesException tmfe) {
        // treat this as a closed tablet, and let the client retry
        log.warn("Tablet " + getExtent() + " has too many files, batch lookup can not run");
        handleTabletClosedDuringScan(results, lookupResult, exceededMemoryUsage, range, entriesAdded);
        tabletClosed = true;
      } catch (IOException ioe) {
        if (shutdownInProgress()) {
          // assume HDFS shutdown hook caused this exception
          log.debug("IOException while shutdown in progress ", ioe);
          handleTabletClosedDuringScan(results, lookupResult, exceededMemoryUsage, range, entriesAdded);
          tabletClosed = true;
        } else {
          throw ioe;
        }
      } catch (IterationInterruptedException iie) {
        if (isClosed()) {
          handleTabletClosedDuringScan(results, lookupResult, exceededMemoryUsage, range, entriesAdded);
          tabletClosed = true;
        } else {
          throw iie;
        }
      } catch (TabletClosedException tce) {
        handleTabletClosedDuringScan(results, lookupResult, exceededMemoryUsage, range, entriesAdded);
        tabletClosed = true;
      }
      
    }
    
    return lookupResult;
  }
  
  private void handleTabletClosedDuringScan(ArrayList<KVEntry> results, LookupResult lookupResult, boolean exceededMemoryUsage, Range range, int entriesAdded) {
    if (exceededMemoryUsage)
      throw new IllegalStateException("tablet should not exceed memory usage or close, not both");
    
    if (entriesAdded > 0)
      addUnfinishedRange(lookupResult, range, results.get(results.size() - 1).key, false);
    else
      lookupResult.unfinishedRanges.add(range);
    
    lookupResult.closed = true;
  }
  
  private void addUnfinishedRange(LookupResult lookupResult, Range range, Key key, boolean inclusiveStartKey) {
    if (range.getEndKey() == null || key.compareTo(range.getEndKey()) < 0) {
      Range nlur = new Range(new Key(key), inclusiveStartKey, range.getEndKey(), range.isEndKeyInclusive());
      lookupResult.unfinishedRanges.add(nlur);
    }
  }
  
  public static interface KVReceiver {
    void receive(List<KVEntry> matches) throws IOException;
  }
  
  class LookupResult {
    List<Range> unfinishedRanges = new ArrayList<Range>();
    long bytesAdded = 0;
    long dataSize = 0;
    boolean closed = false;
  }
  
  public LookupResult lookup(List<Range> ranges, HashSet<Column> columns, Authorizations authorizations, ArrayList<KVEntry> results, long maxResultSize,
      List<IterInfo> ssiList, Map<String,Map<String,String>> ssio, AtomicBoolean interruptFlag) throws IOException {
    
    if (ranges.size() == 0) {
      return new LookupResult();
    }
    
    ranges = Range.mergeOverlapping(ranges);
    Collections.sort(ranges);
    
    Range tabletRange = extent.toDataRange();
    for (Range range : ranges) {
      // do a test to see if this range falls within the tablet, if it does not
      // then clip will throw an exception
      tabletRange.clip(range);
    }
    
    ScanDataSource dataSource = new ScanDataSource(authorizations, this.defaultSecurityLabel, columns, ssiList, ssio, interruptFlag);
    
    LookupResult result = null;
    
    try {
      SortedKeyValueIterator<Key,Value> iter = new SourceSwitchingIterator(dataSource);
      result = lookup(iter, ranges, columns, results, maxResultSize);
      return result;
    } catch (IOException ioe) {
      dataSource.close(true);
      throw ioe;
    } finally {
      // code in finally block because always want
      // to return mapfiles, even when exception is thrown
      dataSource.close(false);
      
      synchronized (this) {
        queryCount += results.size();
        if (result != null)
          queryBytes += result.dataSize;
      }
    }
  }
  
  private Batch nextBatch(SortedKeyValueIterator<Key,Value> iter, Range range, int num, Set<Column> columns) throws IOException {
    
    // log.info("In nextBatch..");
    
    List<KVEntry> results = new ArrayList<KVEntry>();
    Key key = null;
    
    Value value;
    long resultSize = 0L;
    long resultBytes = 0L;
    
    long maxResultsSize = acuTableConf.getMemoryInBytes(Property.TABLE_SCAN_MAXMEM);
    
    if (columns.size() == 0) {
      iter.seek(range, LocalityGroupUtil.EMPTY_CF_SET, false);
    } else {
      iter.seek(range, LocalityGroupUtil.families(columns), true);
    }
    
    Key continueKey = null;
    boolean skipContinueKey = false;
    
    boolean endOfTabletReached = false;
    while (iter.hasTop()) {
      
      value = iter.getTopValue();
      key = iter.getTopKey();
      
      KVEntry kvEntry = new KVEntry(key, value); // copies key and value
      results.add(kvEntry);
      resultSize += kvEntry.estimateMemoryUsed();
      resultBytes += kvEntry.numBytes();
      
      if (resultSize >= maxResultsSize || results.size() >= num) {
        continueKey = new Key(key);
        skipContinueKey = true;
        break;
      }
      
      iter.next();
    }
    
    if (iter.hasTop() == false) {
      endOfTabletReached = true;
    }
    
    Batch retBatch = new Batch();
    retBatch.numBytes = resultBytes;
    
    if (!endOfTabletReached) {
      retBatch.continueKey = continueKey;
      retBatch.skipContinueKey = skipContinueKey;
    } else {
      retBatch.continueKey = null;
    }
    
    if (endOfTabletReached && results.size() == 0)
      retBatch.results = null;
    else
      retBatch.results = results;
    
    return retBatch;
  }
  
  /**
   * Determine if a JVM shutdown is in progress.
   * 
   */
  private boolean shutdownInProgress() {
    try {
      Runtime.getRuntime().removeShutdownHook(new Thread(new Runnable() {
        @Override
        public void run() {}
      }));
    } catch (IllegalStateException ise) {
      return true;
    }
    
    return false;
  }
  
  private class Batch {
    public boolean skipContinueKey;
    public List<KVEntry> results;
    public Key continueKey;
    public long numBytes;
  }
  
  Scanner createScanner(Range range, int num, Set<Column> columns, Authorizations authorizations, List<IterInfo> ssiList,
      Map<String,Map<String,String>> ssio, boolean isolated, AtomicBoolean interruptFlag) {
    // do a test to see if this range falls within the tablet, if it does not
    // then clip will throw an exception
    extent.toDataRange().clip(range);
    
    ScanOptions opts = new ScanOptions(num, authorizations, this.defaultSecurityLabel, columns, ssiList, ssio, interruptFlag, isolated);
    return new Scanner(range, opts);
  }
  
  class ScanBatch {
    boolean more;
    List<KVEntry> results;
    
    ScanBatch(List<KVEntry> results, boolean more) {
      this.results = results;
      this.more = more;
    }
  }
  
  class Scanner {
    
    private ScanOptions options;
    private Range range;
    private SortedKeyValueIterator<Key,Value> isolatedIter;
    private ScanDataSource isolatedDataSource;
    private boolean sawException = false;
    private boolean scanClosed = false;
    
    Scanner(Range range, ScanOptions options) {
      this.range = range;
      this.options = options;
    }
    
    synchronized ScanBatch read() throws IOException, TabletClosedException {
      
      if (sawException)
        throw new IllegalStateException("Tried to use scanner after exception occurred.");
      
      if (scanClosed)
        throw new IllegalStateException("Tried to use scanner after it was closed.");
      
      Batch results = null;
      
      ScanDataSource dataSource;
      
      if (options.isolated) {
        if (isolatedDataSource == null)
          isolatedDataSource = new ScanDataSource(options);
        dataSource = isolatedDataSource;
      } else {
        dataSource = new ScanDataSource(options);
      }
      
      try {
        
        SortedKeyValueIterator<Key,Value> iter;
        
        if (options.isolated) {
          if (isolatedIter == null)
            isolatedIter = new SourceSwitchingIterator(dataSource, true);
          else
            isolatedDataSource.fileManager.reattach();
          iter = isolatedIter;
        } else {
          iter = new SourceSwitchingIterator(dataSource, false);
        }
        
        results = nextBatch(iter, range, options.num, options.columnSet);
        
        if (results.results == null) {
          range = null;
          return new ScanBatch(new ArrayList<Tablet.KVEntry>(), false);
        } else if (results.continueKey == null) {
          return new ScanBatch(results.results, false);
        } else {
          range = new Range(results.continueKey, !results.skipContinueKey, range.getEndKey(), range.isEndKeyInclusive());
          return new ScanBatch(results.results, true);
        }
        
      } catch (IterationInterruptedException iie) {
        sawException = true;
        if (isClosed())
          throw new TabletClosedException(iie);
        else
          throw iie;
      } catch (IOException ioe) {
        if (shutdownInProgress()) {
          log.debug("IOException while shutdown in progress ", ioe);
          throw new TabletClosedException(ioe); // assume IOException was caused by execution of HDFS shutdown hook
        }
        
        sawException = true;
        dataSource.close(true);
        throw ioe;
      } catch (RuntimeException re) {
        sawException = true;
        throw re;
      } finally {
        // code in finally block because always want
        // to return mapfiles, even when exception is thrown
        if (!options.isolated)
          dataSource.close(false);
        else if (dataSource.fileManager != null)
          dataSource.fileManager.detach();
        
        synchronized (Tablet.this) {
          if (results != null && results.results != null) {
            long more = results.results.size();
            queryCount += more;
            queryBytes += results.numBytes;
          }
        }
      }
    }
    
    // close and read are synchronized because can not call close on the data source while it is in use
    // this cloud lead to the case where file iterators that are in use by a thread are returned
    // to the pool... this would be bad
    void close() {
      options.interruptFlag.set(true);
      synchronized (this) {
        scanClosed = true;
        if (isolatedDataSource != null)
          isolatedDataSource.close(false);
      }
    }
  }
  
  static class ScanOptions {
    
    // scan options
    Authorizations authorizations;
    byte[] defaultLabels;
    Set<Column> columnSet;
    List<IterInfo> ssiList;
    Map<String,Map<String,String>> ssio;
    AtomicBoolean interruptFlag;
    int num;
    boolean isolated;
    
    ScanOptions(int num, Authorizations authorizations, byte[] defaultLabels, Set<Column> columnSet, List<IterInfo> ssiList,
        Map<String,Map<String,String>> ssio, AtomicBoolean interruptFlag, boolean isolated) {
      this.num = num;
      this.authorizations = authorizations;
      this.defaultLabels = defaultLabels;
      this.columnSet = columnSet;
      this.ssiList = ssiList;
      this.ssio = ssio;
      this.interruptFlag = interruptFlag;
      this.isolated = isolated;
    }
    
  }
  
  class ScanDataSource implements DataSource {
    
    // data source state
    private ScanFileManager fileManager;
    private SortedKeyValueIterator<Key,Value> iter;
    private long expectedDeletionCount;
    private List<MemoryIterator> memIters = null;
    private long fileReservationId;
    private AtomicBoolean interruptFlag;
    private StatsIterator statsIterator;
    
    ScanOptions options;
    
    ScanDataSource(Authorizations authorizations, byte[] defaultLabels, HashSet<Column> columnSet, List<IterInfo> ssiList, Map<String,Map<String,String>> ssio,
        AtomicBoolean interruptFlag) {
      expectedDeletionCount = dataSourceDeletions.get();
      this.options = new ScanOptions(-1, authorizations, defaultLabels, columnSet, ssiList, ssio, interruptFlag, false);
      this.interruptFlag = interruptFlag;
    }
    
    ScanDataSource(ScanOptions options) {
      expectedDeletionCount = dataSourceDeletions.get();
      this.options = options;
      this.interruptFlag = options.interruptFlag;
    }
    
    @Override
    public DataSource getNewDataSource() {
      if (!isCurrent()) {
        // log.debug("Switching data sources during a scan");
        if (memIters != null) {
          tabletMemory.returnIterators(memIters);
          memIters = null;
          datafileManager.returnFilesForScan(fileReservationId);
          fileReservationId = -1;
        }
        
        if (fileManager != null)
          fileManager.releaseOpenFiles(false);
        
        expectedDeletionCount = dataSourceDeletions.get();
        iter = null;
        
        return this;
      } else
        return this;
    }
    
    @Override
    public boolean isCurrent() {
      return expectedDeletionCount == dataSourceDeletions.get();
    }
    
    @Override
    public SortedKeyValueIterator<Key,Value> iterator() throws IOException {
      if (iter == null)
        iter = createIterator();
      return iter;
    }
    
    private SortedKeyValueIterator<Key,Value> createIterator() throws IOException {
      
      Map<FileRef,DataFileValue> files;
      
      synchronized (Tablet.this) {
        
        if (memIters != null)
          throw new IllegalStateException("Tried to create new scan iterator w/o releasing memory");
        
        if (Tablet.this.closed)
          throw new TabletClosedException();
        
        if (interruptFlag.get())
          throw new IterationInterruptedException(extent.toString() + " " + interruptFlag.hashCode());
        
        // only acquire the file manager when we know the tablet is open
        if (fileManager == null) {
          fileManager = tabletResources.newScanFileManager();
          activeScans.add(this);
        }
        
        if (fileManager.getNumOpenFiles() != 0)
          throw new IllegalStateException("Tried to create new scan iterator w/o releasing files");
        
        // set this before trying to get iterators in case
        // getIterators() throws an exception
        expectedDeletionCount = dataSourceDeletions.get();
        
        memIters = tabletMemory.getIterators();
        Pair<Long,Map<FileRef,DataFileValue>> reservation = datafileManager.reserveFilesForScan();
        fileReservationId = reservation.getFirst();
        files = reservation.getSecond();
      }
      
      Collection<InterruptibleIterator> mapfiles = fileManager.openFiles(files, options.isolated);
      
      List<SortedKeyValueIterator<Key,Value>> iters = new ArrayList<SortedKeyValueIterator<Key,Value>>(mapfiles.size() + memIters.size());
      
      iters.addAll(mapfiles);
      iters.addAll(memIters);
      
      for (SortedKeyValueIterator<Key,Value> skvi : iters)
        ((InterruptibleIterator) skvi).setInterruptFlag(interruptFlag);
      
      MultiIterator multiIter = new MultiIterator(iters, extent);
      
      TabletIteratorEnvironment iterEnv = new TabletIteratorEnvironment(IteratorScope.scan, acuTableConf, fileManager, files);
      
      statsIterator = new StatsIterator(multiIter, TabletServer.seekCount, scannedCount);
      
      DeletingIterator delIter = new DeletingIterator(statsIterator, false);
      
      ColumnFamilySkippingIterator cfsi = new ColumnFamilySkippingIterator(delIter);
      
      ColumnQualifierFilter colFilter = new ColumnQualifierFilter(cfsi, options.columnSet);
      
      VisibilityFilter visFilter = new VisibilityFilter(colFilter, options.authorizations, options.defaultLabels);
      
      return iterEnv.getTopLevelIterator(IteratorUtil
          .loadIterators(IteratorScope.scan, visFilter, extent, acuTableConf, options.ssiList, options.ssio, iterEnv));
    }
    
    private void close(boolean sawErrors) {
      
      if (memIters != null) {
        tabletMemory.returnIterators(memIters);
        memIters = null;
        datafileManager.returnFilesForScan(fileReservationId);
        fileReservationId = -1;
      }
      
      synchronized (Tablet.this) {
        activeScans.remove(this);
        if (activeScans.size() == 0)
          Tablet.this.notifyAll();
      }
      
      if (fileManager != null) {
        fileManager.releaseOpenFiles(sawErrors);
        fileManager = null;
      }
      
      if (statsIterator != null) {
        statsIterator.report();
      }
      
    }
    
    public void interrupt() {
      interruptFlag.set(true);
    }
    
    @Override
    public DataSource getDeepCopyDataSource(IteratorEnvironment env) {
      throw new UnsupportedOperationException();
    }
    
  }
  
  private DataFileValue minorCompact(Configuration conf, VolumeManager fs, InMemoryMap memTable, FileRef tmpDatafile, FileRef newDatafile, FileRef mergeFile,
      boolean hasQueueTime, long queued, CommitSession commitSession, long flushId, MinorCompactionReason mincReason) {
    boolean failed = false;
    long start = System.currentTimeMillis();
    timer.incrementStatusMinor();
    
    long count = 0;
    
    try {
      Span span = Trace.start("write");
      CompactionStats stats;
      try {
        count = memTable.getNumEntries();
        
        DataFileValue dfv = null;
        if (mergeFile != null)
          dfv = datafileManager.getDatafileSizes().get(mergeFile);
        
        MinorCompactor compactor = new MinorCompactor(conf, fs, memTable, mergeFile, dfv, tmpDatafile, acuTableConf, extent, mincReason);
        stats = compactor.call();
      } finally {
        span.stop();
      }
      span = Trace.start("bringOnline");
      try {
        datafileManager.bringMinorCompactionOnline(tmpDatafile, newDatafile, mergeFile, new DataFileValue(stats.getFileSize(), stats.getEntriesWritten()),
            commitSession, flushId);
      } finally {
        span.stop();
      }
      return new DataFileValue(stats.getFileSize(), stats.getEntriesWritten());
    } catch (Exception E) {
      failed = true;
      throw new RuntimeException(E);
    } catch (Error E) {
      // Weird errors like "OutOfMemoryError" when trying to create the thread for the compaction
      failed = true;
      throw new RuntimeException(E);
    } finally {
      try {
        tabletMemory.finalizeMinC();
      } catch (Throwable t) {
        log.error("Failed to free tablet memory", t);
      }
      
      if (!failed) {
        lastMinorCompactionFinishTime = System.currentTimeMillis();
      }
      if (tabletServer.mincMetrics.isEnabled())
        tabletServer.mincMetrics.add(TabletServerMinCMetrics.minc, (lastMinorCompactionFinishTime - start));
      if (hasQueueTime) {
        timer.updateTime(Operation.MINOR, queued, start, count, failed);
        if (tabletServer.mincMetrics.isEnabled())
          tabletServer.mincMetrics.add(TabletServerMinCMetrics.queue, (start - queued));
      } else
        timer.updateTime(Operation.MINOR, start, count, failed);
    }
  }
  
  private class MinorCompactionTask implements Runnable {
    
    private long queued;
    private CommitSession commitSession;
    private DataFileValue stats;
    private FileRef mergeFile;
    private long flushId;
    private MinorCompactionReason mincReason;
    
    MinorCompactionTask(FileRef mergeFile, CommitSession commitSession, long flushId, MinorCompactionReason mincReason) {
      queued = System.currentTimeMillis();
      minorCompactionWaitingToStart = true;
      this.commitSession = commitSession;
      this.mergeFile = mergeFile;
      this.flushId = flushId;
      this.mincReason = mincReason;
    }
    
    @Override
    public void run() {
      minorCompactionWaitingToStart = false;
      minorCompactionInProgress = true;
      Span minorCompaction = Trace.on("minorCompaction");
      try {
        FileRef newMapfileLocation = getNextMapFilename(mergeFile == null ? "F" : "M");
        FileRef tmpFileRef = new FileRef(newMapfileLocation.path() + "_tmp");
        Span span = Trace.start("waitForCommits");
        synchronized (Tablet.this) {
          commitSession.waitForCommitsToFinish();
        }
        span.stop();
        span = Trace.start("start");
        while (true) {
          try {
            // the purpose of the minor compaction start event is to keep track of the filename... in the case
            // where the metadata table write for the minor compaction finishes and the process dies before
            // writing the minor compaction finish event, then the start event+filename in metadata table will
            // prevent recovery of duplicate data... the minor compaction start event could be written at any time
            // before the metadata write for the minor compaction
            tabletServer.minorCompactionStarted(commitSession, commitSession.getWALogSeq() + 1, newMapfileLocation.path().toString());
            break;
          } catch (IOException e) {
            log.warn("Failed to write to write ahead log " + e.getMessage(), e);
          }
        }
        span.stop();
        span = Trace.start("compact");
        this.stats = minorCompact(conf, fs, tabletMemory.getMinCMemTable(), tmpFileRef, newMapfileLocation, mergeFile, true, queued, commitSession, flushId,
            mincReason);
        span.stop();
        
        if (needsSplit()) {
          tabletServer.executeSplit(Tablet.this);
        } else {
          initiateMajorCompaction(MajorCompactionReason.NORMAL);
        }
      } catch (Throwable t) {
        log.error("Unknown error during minor compaction for extent: " + getExtent(), t);
        throw new RuntimeException(t);
      } finally {
        minorCompactionInProgress = false;
        minorCompaction.data("extent", extent.toString());
        minorCompaction.data("numEntries", Long.toString(this.stats.getNumEntries()));
        minorCompaction.data("size", Long.toString(this.stats.getSize()));
        minorCompaction.stop();
      }
    }
  }
  
  private synchronized MinorCompactionTask prepareForMinC(long flushId, MinorCompactionReason mincReason) {
    CommitSession oldCommitSession = tabletMemory.prepareForMinC();
    otherLogs = currentLogs;
    currentLogs = new HashSet<DfsLogger>();
    
    FileRef mergeFile = datafileManager.reserveMergingMinorCompactionFile();
    
    return new MinorCompactionTask(mergeFile, oldCommitSession, flushId, mincReason);
    
  }
  
  void flush(long tableFlushID) {
    boolean updateMetadata = false;
    boolean initiateMinor = false;
    
    try {
      
      synchronized (this) {
        
        // only want one thing at a time to update flush ID to ensure that metadata table and tablet in memory state are consistent
        if (updatingFlushID)
          return;
        
        if (lastFlushID >= tableFlushID)
          return;
        
        if (closing || closed || tabletMemory.memoryReservedForMinC())
          return;
        
        if (tabletMemory.getMemTable().getNumEntries() == 0) {
          lastFlushID = tableFlushID;
          updatingFlushID = true;
          updateMetadata = true;
        } else
          initiateMinor = true;
      }
      
      if (updateMetadata) {
        Credentials creds = SystemCredentials.get();
        // if multiple threads were allowed to update this outside of a sync block, then it would be
        // a race condition
        MetadataTableUtil.updateTabletFlushID(extent, tableFlushID, creds, tabletServer.getLock());
      } else if (initiateMinor)
        initiateMinorCompaction(tableFlushID, MinorCompactionReason.USER);
      
    } finally {
      if (updateMetadata) {
        synchronized (this) {
          updatingFlushID = false;
          this.notifyAll();
        }
      }
    }
    
  }
  
  boolean initiateMinorCompaction(MinorCompactionReason mincReason) {
    if (isClosed()) {
      // don't bother trying to get flush id if closed... could be closed after this check but that is ok... just trying to cut down on uneeded log messages....
      return false;
    }
    
    // get the flush id before the new memmap is made available for write
    long flushId;
    try {
      flushId = getFlushID();
    } catch (NoNodeException e) {
      log.info("Asked to initiate MinC when there was no flush id " + getExtent() + " " + e.getMessage());
      return false;
    }
    return initiateMinorCompaction(flushId, mincReason);
  }
  
  boolean minorCompactNow(MinorCompactionReason mincReason) {
    long flushId;
    try {
      flushId = getFlushID();
    } catch (NoNodeException e) {
      log.info("Asked to initiate MinC when there was no flush id " + getExtent() + " " + e.getMessage());
      return false;
    }
    MinorCompactionTask mct = createMinorCompactionTask(flushId, mincReason);
    if (mct == null)
      return false;
    mct.run();
    return true;
  }
  
  boolean initiateMinorCompaction(long flushId, MinorCompactionReason mincReason) {
    MinorCompactionTask mct = createMinorCompactionTask(flushId, mincReason);
    if (mct == null)
      return false;
    tabletResources.executeMinorCompaction(mct);
    return true;
  }
  
  private MinorCompactionTask createMinorCompactionTask(long flushId, MinorCompactionReason mincReason) {
    MinorCompactionTask mct;
    long t1, t2;
    
    StringBuilder logMessage = null;
    
    try {
      synchronized (this) {
        t1 = System.currentTimeMillis();
        
        if (closing || closed || majorCompactionWaitingToStart || tabletMemory.memoryReservedForMinC() || tabletMemory.getMemTable().getNumEntries() == 0
            || updatingFlushID) {
          
          logMessage = new StringBuilder();
          
          logMessage.append(extent.toString());
          logMessage.append(" closing " + closing);
          logMessage.append(" closed " + closed);
          logMessage.append(" majorCompactionWaitingToStart " + majorCompactionWaitingToStart);
          if (tabletMemory != null)
            logMessage.append(" tabletMemory.memoryReservedForMinC() " + tabletMemory.memoryReservedForMinC());
          if (tabletMemory != null && tabletMemory.getMemTable() != null)
            logMessage.append(" tabletMemory.getMemTable().getNumEntries() " + tabletMemory.getMemTable().getNumEntries());
          logMessage.append(" updatingFlushID " + updatingFlushID);
          
          return null;
        }
        // We're still recovering log entries
        if (datafileManager == null) {
          logMessage = new StringBuilder();
          logMessage.append(extent.toString());
          logMessage.append(" datafileManager " + datafileManager);
          return null;
        }
        
        mct = prepareForMinC(flushId, mincReason);
        t2 = System.currentTimeMillis();
      }
    } finally {
      // log outside of sync block
      if (logMessage != null && log.isDebugEnabled())
        log.debug(logMessage);
    }
    
    log.debug(String.format("MinC initiate lock %.2f secs", (t2 - t1) / 1000.0));
    return mct;
  }
  
  long getFlushID() throws NoNodeException {
    try {
      String zTablePath = Constants.ZROOT + "/" + HdfsZooInstance.getInstance().getInstanceID() + Constants.ZTABLES + "/" + extent.getTableId()
          + Constants.ZTABLE_FLUSH_ID;
      return Long.parseLong(new String(ZooReaderWriter.getRetryingInstance().getData(zTablePath, null)));
    } catch (InterruptedException e) {
      throw new RuntimeException(e);
    } catch (NumberFormatException nfe) {
      throw new RuntimeException(nfe);
    } catch (KeeperException ke) {
      if (ke instanceof NoNodeException) {
        throw (NoNodeException) ke;
      } else {
        throw new RuntimeException(ke);
      }
    }
  }
  
  long getCompactionCancelID() {
    String zTablePath = Constants.ZROOT + "/" + HdfsZooInstance.getInstance().getInstanceID() + Constants.ZTABLES + "/" + extent.getTableId()
        + Constants.ZTABLE_COMPACT_CANCEL_ID;
    
    try {
      return Long.parseLong(new String(ZooReaderWriter.getRetryingInstance().getData(zTablePath, null)));
    } catch (KeeperException e) {
      throw new RuntimeException(e);
    } catch (InterruptedException e) {
      throw new RuntimeException(e);
    }
  }
  
  Pair<Long,List<IteratorSetting>> getCompactionID() throws NoNodeException {
    try {
      String zTablePath = Constants.ZROOT + "/" + HdfsZooInstance.getInstance().getInstanceID() + Constants.ZTABLES + "/" + extent.getTableId()
          + Constants.ZTABLE_COMPACT_ID;
      
      String[] tokens = new String(ZooReaderWriter.getRetryingInstance().getData(zTablePath, null)).split(",");
      long compactID = Long.parseLong(tokens[0]);
      
      CompactionIterators iters = new CompactionIterators();
      
      if (tokens.length > 1) {
        Hex hex = new Hex();
        ByteArrayInputStream bais = new ByteArrayInputStream(hex.decode(tokens[1].split("=")[1].getBytes()));
        DataInputStream dis = new DataInputStream(bais);
        
        try {
          iters.readFields(dis);
        } catch (IOException e) {
          throw new RuntimeException(e);
        }
        
        KeyExtent ke = new KeyExtent(extent.getTableId(), iters.getEndRow(), iters.getStartRow());
        
        if (!ke.overlaps(extent)) {
          // only use iterators if compaction range overlaps
          iters = new CompactionIterators();
        }
      }
      
      return new Pair<Long,List<IteratorSetting>>(compactID, iters.getIterators());
    } catch (InterruptedException e) {
      throw new RuntimeException(e);
    } catch (NumberFormatException nfe) {
      throw new RuntimeException(nfe);
    } catch (KeeperException ke) {
      if (ke instanceof NoNodeException) {
        throw (NoNodeException) ke;
      } else {
        throw new RuntimeException(ke);
      }
    } catch (DecoderException e) {
      throw new RuntimeException(e);
    }
  }
  
  public synchronized void waitForMinC() {
    tabletMemory.waitForMinC();
  }
  
  static class TConstraintViolationException extends Exception {
    private static final long serialVersionUID = 1L;
    private Violations violations;
    private List<Mutation> violators;
    private List<Mutation> nonViolators;
    private CommitSession commitSession;
    
    TConstraintViolationException(Violations violations, List<Mutation> violators, List<Mutation> nonViolators, CommitSession commitSession) {
      this.violations = violations;
      this.violators = violators;
      this.nonViolators = nonViolators;
      this.commitSession = commitSession;
    }
    
    Violations getViolations() {
      return violations;
    }
    
    List<Mutation> getViolators() {
      return violators;
    }
    
    List<Mutation> getNonViolators() {
      return nonViolators;
    }
    
    CommitSession getCommitSession() {
      return commitSession;
    }
  }
  
  private synchronized CommitSession finishPreparingMutations(long time) {
    if (writesInProgress < 0) {
      throw new IllegalStateException("waitingForLogs < 0 " + writesInProgress);
    }
    
    if (closed || tabletMemory == null) {
      // log.debug("tablet closed, can't commit");
      return null;
    }
    
    writesInProgress++;
    CommitSession commitSession = tabletMemory.getCommitSession();
    commitSession.incrementCommitsInProgress();
    commitSession.updateMaxCommittedTime(time);
    return commitSession;
  }
  
  public void checkConstraints() {
    ConstraintChecker cc = constraintChecker.get();
    
    if (cc.classLoaderChanged()) {
      ConstraintChecker ncc = new ConstraintChecker(getTableConfiguration());
      constraintChecker.compareAndSet(cc, ncc);
    }
  }
  
  public CommitSession prepareMutationsForCommit(TservConstraintEnv cenv, List<Mutation> mutations) throws TConstraintViolationException {
    
    ConstraintChecker cc = constraintChecker.get();
    
    List<Mutation> violators = null;
    Violations violations = new Violations();
    cenv.setExtent(extent);
    for (Mutation mutation : mutations) {
      Violations more = cc.check(cenv, mutation);
      if (more != null) {
        violations.add(more);
        if (violators == null)
          violators = new ArrayList<Mutation>();
        violators.add(mutation);
      }
    }
    
    long time = tabletTime.setUpdateTimes(mutations);
    
    if (!violations.isEmpty()) {
      
      HashSet<Mutation> violatorsSet = new HashSet<Mutation>(violators);
      ArrayList<Mutation> nonViolators = new ArrayList<Mutation>();
      
      for (Mutation mutation : mutations) {
        if (!violatorsSet.contains(mutation)) {
          nonViolators.add(mutation);
        }
      }
      
      CommitSession commitSession = null;
      
      if (nonViolators.size() > 0) {
        // if everything is a violation, then it is expected that
        // code calling this will not log or commit
        commitSession = finishPreparingMutations(time);
        if (commitSession == null)
          return null;
      }
      
      throw new TConstraintViolationException(violations, violators, nonViolators, commitSession);
    }
    
    return finishPreparingMutations(time);
  }
  
  public synchronized void abortCommit(CommitSession commitSession, List<Mutation> value) {
    if (writesInProgress <= 0) {
      throw new IllegalStateException("waitingForLogs <= 0 " + writesInProgress);
    }
    
    if (closeComplete || tabletMemory == null) {
      throw new IllegalStateException("aborting commit when tablet is closed");
    }
    
    commitSession.decrementCommitsInProgress();
    writesInProgress--;
    if (writesInProgress == 0)
      this.notifyAll();
  }
  
  public void commit(CommitSession commitSession, List<Mutation> mutations) {
    
    int totalCount = 0;
    long totalBytes = 0;
    
    // write the mutation to the in memory table
    for (Mutation mutation : mutations) {
      totalCount += mutation.size();
      totalBytes += mutation.numBytes();
    }
    
    tabletMemory.mutate(commitSession, mutations);
    
    synchronized (this) {
      if (writesInProgress < 1) {
        throw new IllegalStateException("commiting mutations after logging, but not waiting for any log messages");
      }
      
      if (closed && closeComplete) {
        throw new IllegalStateException("tablet closed with outstanding messages to the logger");
      }
      
      tabletMemory.updateMemoryUsageStats();
      
      // decrement here in case an exception is thrown below
      writesInProgress--;
      if (writesInProgress == 0)
        this.notifyAll();
      
      commitSession.decrementCommitsInProgress();
      
      numEntries += totalCount;
      numEntriesInMemory += totalCount;
      ingestCount += totalCount;
      ingestBytes += totalBytes;
    }
  }
  
  /**
   * Closes the mapfiles associated with a Tablet. If saveState is true, a minor compaction is performed.
   */
  public void close(boolean saveState) throws IOException {
    initiateClose(saveState, false, false);
    completeClose(saveState, true);
  }
  
  void initiateClose(boolean saveState, boolean queueMinC, boolean disableWrites) {
    
    if (!saveState && queueMinC) {
      throw new IllegalArgumentException("Not saving state on close and requesting minor compactions queue does not make sense");
    }
    
    log.debug("initiateClose(saveState=" + saveState + " queueMinC=" + queueMinC + " disableWrites=" + disableWrites + ") " + getExtent());
    
    MinorCompactionTask mct = null;
    
    synchronized (this) {
      if (closed || closing || closeComplete) {
        String msg = "Tablet " + getExtent() + " already";
        if (closed)
          msg += " closed";
        if (closing)
          msg += " closing";
        if (closeComplete)
          msg += " closeComplete";
        throw new IllegalStateException(msg);
      }
      
      // enter the closing state, no splits, minor, or major compactions can start
      // should cause running major compactions to stop
      closing = true;
      this.notifyAll();
      
      // determines if inserts and queries can still continue while minor compacting
      closed = disableWrites;
      
      // wait for major compactions to finish, setting closing to
      // true should cause any running major compactions to abort
      while (majorCompactionInProgress) {
        try {
          this.wait(50);
        } catch (InterruptedException e) {
          log.error(e.toString());
        }
      }
      
      while (updatingFlushID) {
        try {
          this.wait(50);
        } catch (InterruptedException e) {
          log.error(e.toString());
        }
      }
      
      if (!saveState || tabletMemory.getMemTable().getNumEntries() == 0) {
        return;
      }
      
      tabletMemory.waitForMinC();
      
      try {
        mct = prepareForMinC(getFlushID(), MinorCompactionReason.CLOSE);
      } catch (NoNodeException e) {
        throw new RuntimeException(e);
      }
      
      if (queueMinC) {
        tabletResources.executeMinorCompaction(mct);
        return;
      }
      
    }
    
    // do minor compaction outside of synch block so that tablet can be read and written to while
    // compaction runs
    mct.run();
  }
  
  private boolean closeCompleting = false;
  
  synchronized void completeClose(boolean saveState, boolean completeClose) throws IOException {
    
    if (!closing || closeComplete || closeCompleting) {
      throw new IllegalStateException("closing = " + closing + " closed = " + closed + " closeComplete = " + closeComplete + " closeCompleting = "
          + closeCompleting);
    }
    
    log.debug("completeClose(saveState=" + saveState + " completeClose=" + completeClose + ") " + getExtent());
    
    // ensure this method is only called once, also guards against multiple
    // threads entering the method at the same time
    closeCompleting = true;
    closed = true;
    
    // modify dataSourceDeletions so scans will try to switch data sources and fail because the tablet is closed
    dataSourceDeletions.incrementAndGet();
    
    for (ScanDataSource activeScan : activeScans) {
      activeScan.interrupt();
    }
    
    // wait for reads and writes to complete
    while (writesInProgress > 0 || activeScans.size() > 0) {
      try {
        this.wait(50);
      } catch (InterruptedException e) {
        log.error(e.toString());
      }
    }
    
    tabletMemory.waitForMinC();
    
    if (saveState && tabletMemory.getMemTable().getNumEntries() > 0) {
      try {
        prepareForMinC(getFlushID(), MinorCompactionReason.CLOSE).run();
      } catch (NoNodeException e) {
        throw new RuntimeException(e);
      }
    }
    
    if (saveState) {
      // at this point all tablet data is flushed, so do a consistency check
      RuntimeException err = null;
      for (int i = 0; i < 5; i++) {
        try {
          closeConsistencyCheck();
          err = null;
        } catch (RuntimeException t) {
          err = t;
          log.error("Consistency check fails, retrying " + t);
          UtilWaitThread.sleep(500);
        }
      }
      if (err != null) {
        ProblemReports.getInstance().report(new ProblemReport(extent.getTableId().toString(), ProblemType.TABLET_LOAD, this.extent.toString(), err));
        log.error("Tablet closed consistency check has failed for " + this.extent + " giving up and closing");
      }
    }
    
    try {
      tabletMemory.getMemTable().delete(0);
    } catch (Throwable t) {
      log.error("Failed to delete mem table : " + t.getMessage(), t);
    }
    
    tabletMemory = null;
    
    // close map files
    tabletResources.close();
    
    log.log(TLevel.TABLET_HIST, extent + " closed");
    
    acuTableConf.removeObserver(configObserver);
    
    closeComplete = completeClose;
  }
  
  private void closeConsistencyCheck() {
    
    if (tabletMemory.getMemTable().getNumEntries() != 0) {
      String msg = "Closed tablet " + extent + " has " + tabletMemory.getMemTable().getNumEntries() + " entries in memory";
      log.error(msg);
      throw new RuntimeException(msg);
    }
    
    if (tabletMemory.memoryReservedForMinC()) {
      String msg = "Closed tablet " + extent + " has minor compacting memory";
      log.error(msg);
      throw new RuntimeException(msg);
    }
    
    try {
      Pair<List<LogEntry>,SortedMap<FileRef,DataFileValue>> fileLog = MetadataTableUtil.getFileAndLogEntries(SystemCredentials.get(), extent);
      
      if (fileLog.getFirst().size() != 0) {
        String msg = "Closed tablet " + extent + " has walog entries in " + MetadataTable.NAME + " " + fileLog.getFirst();
        log.error(msg);
        throw new RuntimeException(msg);
      }
      
      if (extent.isRootTablet()) {
        if (!fileLog.getSecond().keySet().equals(datafileManager.getDatafileSizes().keySet())) {
          String msg = "Data file in " + RootTable.NAME + " differ from in memory data " + extent + "  " + fileLog.getSecond().keySet() + "  "
              + datafileManager.getDatafileSizes().keySet();
          log.error(msg);
          throw new RuntimeException(msg);
        }
      } else {
        if (!fileLog.getSecond().equals(datafileManager.getDatafileSizes())) {
          String msg = "Data file in " + MetadataTable.NAME + " differ from in memory data " + extent + "  " + fileLog.getSecond() + "  "
              + datafileManager.getDatafileSizes();
          log.error(msg);
          throw new RuntimeException(msg);
        }
      }
      
    } catch (Exception e) {
      String msg = "Failed to do close consistency check for tablet " + extent;
      log.error(msg, e);
      throw new RuntimeException(msg, e);
      
    }
    
    if (otherLogs.size() != 0 || currentLogs.size() != 0) {
      String msg = "Closed tablet " + extent + " has walog entries in memory currentLogs = " + currentLogs + "  otherLogs = " + otherLogs;
      log.error(msg);
      throw new RuntimeException(msg);
    }
    
    // TODO check lastFlushID and lostCompactID - ACCUMULO-1290
  }
  
  /**
   * Returns a Path object representing the tablet's location on the DFS.
   * 
   * @return location
   */
  public Path getLocation() {
    return location;
  }
  
  private class CompactionRunner implements Runnable, Comparable<CompactionRunner> {
    
    long queued;
    long start;
    boolean failed = false;
    private MajorCompactionReason reason;
    
    public CompactionRunner(MajorCompactionReason reason) {
      queued = System.currentTimeMillis();
      this.reason = reason;
    }
    
    @Override
    public void run() {
      CompactionStats majCStats = null;
      
      if (tabletServer.isMajorCompactionDisabled()) {
        // this will make compaction task that were queued when shutdown was
        // initiated exit
        majorCompactionQueued.remove(reason);
        return;
      }
      
      try {
        timer.incrementStatusMajor();
        start = System.currentTimeMillis();
        majCStats = majorCompact(reason);
        
        // if there is more work to be done, queue another major compaction
        synchronized (Tablet.this) {
          if (reason == MajorCompactionReason.NORMAL && needsMajorCompaction(reason))
            initiateMajorCompaction(reason);
        }
        
      } catch (RuntimeException E) {
        failed = true;
      } finally {
        long count = 0;
        if (majCStats != null) {
          count = majCStats.getEntriesRead();
        }
        
        timer.updateTime(Operation.MAJOR, queued, start, count, failed);
      }
    }
    
    // We used to synchronize on the Tablet before fetching this information,
    // but this method is called by the compaction queue thread to re-order the compactions.
    // The compaction queue holds a lock during this sort.
    // A tablet lock can be held while putting itself on the queue, so we can't lock the tablet
    // while pulling information used to sort the tablets in the queue, or we may get deadlocked.
    // See ACCUMULO-1110.
    private int getNumFiles() {
      return datafileManager.datafileSizes.size();
    }
    
    @Override
    public int compareTo(CompactionRunner o) {
      int cmp = reason.compareTo(o.reason);
      if (cmp != 0)
        return cmp;
      
      if (reason == MajorCompactionReason.USER || reason == MajorCompactionReason.CHOP) {
        // for these types of compactions want to do the oldest first
        cmp = (int) (queued - o.queued);
        if (cmp != 0)
          return cmp;
      }
      
      return o.getNumFiles() - this.getNumFiles();
    }
  }
  
  synchronized boolean initiateMajorCompaction(MajorCompactionReason reason) {
    
    if (closing || closed || !needsMajorCompaction(reason) || majorCompactionInProgress || majorCompactionQueued.contains(reason)) {
      return false;
    }
    
    majorCompactionQueued.add(reason);
    
    tabletResources.executeMajorCompaction(getExtent(), new CompactionRunner(reason));
    
    return false;
  }
  
  /**
   * Returns true if a major compaction should be performed on the tablet.
   * 
   */
  public boolean needsMajorCompaction(MajorCompactionReason reason) {
    if (majorCompactionInProgress)
      return false;
    if (reason == MajorCompactionReason.CHOP || reason == MajorCompactionReason.USER)
      return true;
    return tabletResources.needsMajorCompaction(datafileManager.getDatafileSizes(), reason);
  }
  
  private class CompactionTuple {
    private Map<FileRef,Long> filesToCompact;
    private boolean compactAll;
    
    public CompactionTuple(Map<FileRef,Long> filesToCompact, boolean doAll) {
      this.filesToCompact = filesToCompact;
      compactAll = doAll;
    }
    
    public Map<FileRef,Long> getFilesToCompact() {
      return filesToCompact;
    }
    
    public boolean getCompactAll() {
      return compactAll;
    }
  }
  
  /**
   * Returns list of files that need to be compacted by major compactor
   */
  
  private CompactionTuple getFilesToCompact(MajorCompactionReason reason, Map<FileRef,Pair<Key,Key>> falks) {
    SortedMap<FileRef,DataFileValue> files = datafileManager.getDatafileSizes();
    
    Map<FileRef,Long> toCompact;
    if (reason == MajorCompactionReason.CHOP) {
      toCompact = findChopFiles(files, falks);
    } else {
      toCompact = tabletResources.findMapFilesToCompact(files, reason);
    }
    if (toCompact == null)
      return null;
    return new CompactionTuple(toCompact, toCompact.size() == files.size());
  }
  
  private Map<FileRef,Pair<Key,Key>> getFirstAndLastKeys(SortedMap<FileRef,DataFileValue> files) throws IOException {
    FileOperations fileFactory = FileOperations.getInstance();
    
    Map<FileRef,Pair<Key,Key>> falks = new HashMap<FileRef,Pair<Key,Key>>();
    
    for (Entry<FileRef,DataFileValue> entry : files.entrySet()) {
      FileRef file = entry.getKey();
      FileSystem ns = fs.getFileSystemByPath(file.path());
      FileSKVIterator openReader = fileFactory.openReader(file.path().toString(), true, ns, ns.getConf(), acuTableConf);
      try {
        Key first = openReader.getFirstKey();
        Key last = openReader.getLastKey();
        falks.put(file, new Pair<Key,Key>(first, last));
      } finally {
        openReader.close();
      }
    }
    return falks;
  }
  
  private Map<FileRef,Long> findChopFiles(SortedMap<FileRef,DataFileValue> files, Map<FileRef,Pair<Key,Key>> falks) {
    
    Map<FileRef,Long> result = new HashMap<FileRef,Long>();
    
    for (Entry<FileRef,DataFileValue> entry : files.entrySet()) {
      FileRef file = entry.getKey();
      
      Pair<Key,Key> pair = falks.get(file);
      if (pair == null) {
        // file was created or imported after we obtained the first an last keys... there
        // are a few options here... throw an exception which will cause the compaction to
        // retry and also cause ugly error message that the admin has to ignore... could
        // go get the first and last key, but this code is called while the tablet lock
        // is held... or just compact the file....
        result.put(file, entry.getValue().getSize());
      } else {
        Key first = pair.getFirst();
        Key last = pair.getSecond();
        // If first and last are null, it's an empty file. Add it to the compact set so it goes away.
        if ((first == null && last == null) || !this.extent.contains(first.getRow()) || !this.extent.contains(last.getRow())) {
          result.put(file, entry.getValue().getSize());
        }
      }
    }
    return result;
    
  }
  
  /**
   * Returns an int representing the total block size of the mapfiles served by this tablet.
   * 
   * @return size
   */
  // this is the size of just the mapfiles
  public long estimateTabletSize() {
    long size = 0L;
    
    for (DataFileValue sz : datafileManager.getDatafileSizes().values())
      size += sz.getSize();
    
    return size;
  }
  
  private boolean sawBigRow = false;
  private long timeOfLastMinCWhenBigFreakinRowWasSeen = 0;
  private long timeOfLastImportWhenBigFreakinRowWasSeen = 0;
  private long splitCreationTime;
  
  private static class SplitRowSpec {
    double splitRatio;
    Text row;
    
    SplitRowSpec(double splitRatio, Text row) {
      this.splitRatio = splitRatio;
      this.row = row;
    }
  }
  
  private SplitRowSpec findSplitRow(Collection<FileRef> files) {
    
    // never split the root tablet
    // check if we already decided that we can never split
    // check to see if we're big enough to split
    
    long splitThreshold = acuTableConf.getMemoryInBytes(Property.TABLE_SPLIT_THRESHOLD);
    if (extent.isRootTablet() || estimateTabletSize() <= splitThreshold) {
      return null;
    }
    
    // have seen a big row before, do not bother checking unless a minor compaction or map file import has occurred.
    if (sawBigRow) {
      if (timeOfLastMinCWhenBigFreakinRowWasSeen != lastMinorCompactionFinishTime || timeOfLastImportWhenBigFreakinRowWasSeen != lastMapFileImportTime) {
        // a minor compaction or map file import has occurred... check again
        sawBigRow = false;
      } else {
        // nothing changed, do not split
        return null;
      }
    }
    
    SortedMap<Double,Key> keys = null;
    
    try {
      // we should make .25 below configurable
      keys = FileUtil.findMidPoint(fs, tabletServer.getSystemConfiguration(), extent.getPrevEndRow(), extent.getEndRow(), files, .25);
    } catch (IOException e) {
      log.error("Failed to find midpoint " + e.getMessage());
      return null;
    }
    
    // check to see if one row takes up most of the tablet, in which case we can not split
    try {
      
      Text lastRow;
      if (extent.getEndRow() == null) {
        Key lastKey = (Key) FileUtil.findLastKey(fs, tabletServer.getSystemConfiguration(), files);
        lastRow = lastKey.getRow();
      } else {
        lastRow = extent.getEndRow();
      }
      
      // check to see that the midPoint is not equal to the end key
      if (keys.get(.5).compareRow(lastRow) == 0) {
        if (keys.firstKey() < .5) {
          Key candidate = keys.get(keys.firstKey());
          if (candidate.compareRow(lastRow) != 0) {
            // we should use this ratio in split size estimations
            if (log.isTraceEnabled())
              log.trace(String.format("Splitting at %6.2f instead of .5, row at .5 is same as end row%n", keys.firstKey()));
            return new SplitRowSpec(keys.firstKey(), candidate.getRow());
          }
          
        }
        
        log.warn("Cannot split tablet " + extent + " it contains a big row : " + lastRow);
        
        sawBigRow = true;
        timeOfLastMinCWhenBigFreakinRowWasSeen = lastMinorCompactionFinishTime;
        timeOfLastImportWhenBigFreakinRowWasSeen = lastMapFileImportTime;
        
        return null;
      }
      Key mid = keys.get(.5);
      Text text = (mid == null) ? null : mid.getRow();
      SortedMap<Double,Key> firstHalf = keys.headMap(.5);
      if (firstHalf.size() > 0) {
        Text beforeMid = firstHalf.get(firstHalf.lastKey()).getRow();
        Text shorter = new Text();
        int trunc = longestCommonLength(text, beforeMid);
        shorter.set(text.getBytes(), 0, Math.min(text.getLength(), trunc + 1));
        text = shorter;
      }
      return new SplitRowSpec(.5, text);
    } catch (IOException e) {
      // don't split now, but check again later
      log.error("Failed to find lastkey " + e.getMessage());
      return null;
    }
  }
  
  private static int longestCommonLength(Text text, Text beforeMid) {
    int common = 0;
    while (common < text.getLength() && common < beforeMid.getLength() && text.getBytes()[common] == beforeMid.getBytes()[common]) {
      common++;
    }
    return common;
  }
  
  /**
   * Returns true if this tablet needs to be split
   * 
   */
  public synchronized boolean needsSplit() {
    boolean ret;
    
    if (closing || closed)
      ret = false;
    else
      ret = findSplitRow(datafileManager.getFiles()) != null;
    
    return ret;
  }
  
  // BEGIN PRIVATE METHODS RELATED TO MAJOR COMPACTION
  
  private boolean isCompactionEnabled() {
    return !closing && !tabletServer.isMajorCompactionDisabled();
  }
  
  private CompactionStats _majorCompact(MajorCompactionReason reason) throws IOException, CompactionCanceledException {
    
    boolean propogateDeletes;
    
    long t1, t2, t3;
    
    // acquire first and last key info outside of tablet lock
    Map<FileRef,Pair<Key,Key>> falks = null;
    if (reason == MajorCompactionReason.CHOP)
      falks = getFirstAndLastKeys(datafileManager.getDatafileSizes());
    
    Map<FileRef,Long> filesToCompact;
    
    int maxFilesToCompact = acuTableConf.getCount(Property.TSERV_MAJC_THREAD_MAXOPEN);
    
    CompactionStats majCStats = new CompactionStats();
    
    synchronized (this) {
      // plan all that work that needs to be done in the sync block... then do the actual work
      // outside the sync block
      
      t1 = System.currentTimeMillis();
      
      majorCompactionWaitingToStart = true;
      
      tabletMemory.waitForMinC();
      
      t2 = System.currentTimeMillis();
      
      majorCompactionWaitingToStart = false;
      notifyAll();
      
      if (extent.isRootTablet()) {
        // very important that we call this before doing major compaction,
        // otherwise deleted compacted files could possible be brought back
        // at some point if the file they were compacted to was legitimately
        // removed by a major compaction
        cleanUpFiles(fs, fs.listStatus(this.location), false);
      }
      
      // getFilesToCompact() and cleanUpFiles() both
      // do dir listings, which means two calls to the namenode
      // we should refactor so that there is only one call
      CompactionTuple ret = getFilesToCompact(reason, falks);
      if (ret == null) {
        // nothing to compact
        return majCStats;
      }
      filesToCompact = ret.getFilesToCompact();
      
      if (!ret.getCompactAll()) {
        // since not all files are being compacted, we want to propagate delete entries
        propogateDeletes = true;
      } else {
        propogateDeletes = false;
      }
      
      t3 = System.currentTimeMillis();
      
      datafileManager.reserveMajorCompactingFiles(filesToCompact.keySet());
      
    }
    
    try {
      
      log.debug(String.format("MajC initiate lock %.2f secs, wait %.2f secs", (t3 - t2) / 1000.0, (t2 - t1) / 1000.0));
      
      Pair<Long,List<IteratorSetting>> compactionId = null;
      if (!propogateDeletes) {
        // compacting everything, so update the compaction id in !METADATA
        try {
          compactionId = getCompactionID();
        } catch (NoNodeException e) {
          throw new RuntimeException(e);
        }
      }
      
      List<IteratorSetting> compactionIterators = new ArrayList<IteratorSetting>();
      if (compactionId != null) {
        if (reason == MajorCompactionReason.USER) {
          if (getCompactionCancelID() >= compactionId.getFirst()) {
            // compaction was canceled
            return majCStats;
          }
          
          synchronized (this) {
            if (lastCompactID >= compactionId.getFirst())
              // already compacted
              return majCStats;
          }
        }
        
        compactionIterators = compactionId.getSecond();
      }
      
      // need to handle case where only one file is being major compacted
      while (filesToCompact.size() > 0) {
        
        int numToCompact = maxFilesToCompact;
        
        if (filesToCompact.size() > maxFilesToCompact && filesToCompact.size() < 2 * maxFilesToCompact) {
          // on the second to last compaction pass, compact the minimum amount of files possible
          numToCompact = filesToCompact.size() - maxFilesToCompact + 1;
        }
        
        Set<FileRef> smallestFiles = removeSmallest(filesToCompact, numToCompact);
        
        FileRef fileName = getNextMapFilename((filesToCompact.size() == 0 && !propogateDeletes) ? "A" : "C");
        FileRef compactTmpName = new FileRef(fileName.path().toString() + "_tmp");
        
        Span span = Trace.start("compactFiles");
        try {
          
          CompactionEnv cenv = new CompactionEnv() {
            @Override
            public boolean isCompactionEnabled() {
              return Tablet.this.isCompactionEnabled();
            }
            
            @Override
            public IteratorScope getIteratorScope() {
              return IteratorScope.majc;
            }
          };
          
          HashMap<FileRef,DataFileValue> copy = new HashMap<FileRef,DataFileValue>(datafileManager.getDatafileSizes());
          if (!copy.keySet().containsAll(smallestFiles))
            throw new IllegalStateException("Cannot find data file values for " + smallestFiles);
          
          copy.keySet().retainAll(smallestFiles);
          
          log.debug("Starting MajC " + extent + " (" + reason + ") " + copy.keySet() + " --> " + compactTmpName + "  " + compactionIterators);
          
          // always propagate deletes, unless last batch
          Compactor compactor = new Compactor(conf, fs, copy, null, compactTmpName, filesToCompact.size() == 0 ? propogateDeletes : true, acuTableConf, extent,
              cenv, compactionIterators, reason);
          
          CompactionStats mcs = compactor.call();
          
          span.data("files", "" + smallestFiles.size());
          span.data("read", "" + mcs.getEntriesRead());
          span.data("written", "" + mcs.getEntriesWritten());
          majCStats.add(mcs);
          
          datafileManager.bringMajorCompactionOnline(smallestFiles, compactTmpName, fileName,
              filesToCompact.size() == 0 && compactionId != null ? compactionId.getFirst() : null,
              new DataFileValue(mcs.getFileSize(), mcs.getEntriesWritten()));
          
          // when major compaction produces a file w/ zero entries, it will be deleted... do not want
          // to add the deleted file
          if (filesToCompact.size() > 0 && mcs.getEntriesWritten() > 0) {
            filesToCompact.put(fileName, mcs.getFileSize());
          }
        } finally {
          span.stop();
        }
        
      }
      
      return majCStats;
    } finally {
      synchronized (Tablet.this) {
        datafileManager.clearMajorCompactingFile();
      }
    }
  }
  
  private Set<FileRef> removeSmallest(Map<FileRef,Long> filesToCompact, int maxFilesToCompact) {
    // ensure this method works properly when multiple files have the same size
    
    PriorityQueue<Pair<FileRef,Long>> fileHeap = new PriorityQueue<Pair<FileRef,Long>>(filesToCompact.size(), new Comparator<Pair<FileRef,Long>>() {
      @Override
      public int compare(Pair<FileRef,Long> o1, Pair<FileRef,Long> o2) {
        if (o1.getSecond() == o2.getSecond())
          return o1.getFirst().compareTo(o2.getFirst());
        if (o1.getSecond() < o2.getSecond())
          return -1;
        return 1;
      }
    });
    
    for (Iterator<Entry<FileRef,Long>> iterator = filesToCompact.entrySet().iterator(); iterator.hasNext();) {
      Entry<FileRef,Long> entry = iterator.next();
      fileHeap.add(new Pair<FileRef,Long>(entry.getKey(), entry.getValue()));
    }
    
    Set<FileRef> smallestFiles = new HashSet<FileRef>();
    while (smallestFiles.size() < maxFilesToCompact && fileHeap.size() > 0) {
      Pair<FileRef,Long> pair = fileHeap.remove();
      filesToCompact.remove(pair.getFirst());
      smallestFiles.add(pair.getFirst());
    }
    
    return smallestFiles;
  }
  
  // END PRIVATE METHODS RELATED TO MAJOR COMPACTION
  
  /**
   * Performs a major compaction on the tablet. If needsSplit() returns true, the tablet is split and a reference to the new tablet is returned.
   */
  
  private CompactionStats majorCompact(MajorCompactionReason reason) {
    
    CompactionStats majCStats = null;
    
    // Always trace majC
    Span span = Trace.on("majorCompaction");
    
    try {
      synchronized (this) {
        // check that compaction is still needed - defer to splitting
        majorCompactionQueued.remove(reason);
        
        if (closing || closed || !needsMajorCompaction(reason) || majorCompactionInProgress || needsSplit()) {
          return null;
        }
        
        majorCompactionInProgress = true;
      }
    
      majCStats = _majorCompact(reason);
      if (reason == MajorCompactionReason.CHOP) {
        MetadataTableUtil.chopped(getExtent(), this.tabletServer.getLock());
        tabletServer.enqueueMasterMessage(new TabletStatusMessage(TabletLoadState.CHOPPED, extent));
      }
    } catch (CompactionCanceledException mcce) {
      log.debug("Major compaction canceled, extent = " + getExtent());
      throw new RuntimeException(mcce);
    } catch (Throwable t) {
      log.error("MajC Failed, extent = " + getExtent());
      log.error("MajC Failed, message = " + (t.getMessage() == null ? t.getClass().getName() : t.getMessage()), t);
      throw new RuntimeException(t);
    } finally {
      // ensure we always reset boolean, even
      // when an exception is thrown
      synchronized (this) {
        majorCompactionInProgress = false;
        this.notifyAll();
      }
      
      Span curr = Trace.currentTrace();
      curr.data("extent", "" + getExtent());
      if (majCStats != null) {
        curr.data("read", "" + majCStats.getEntriesRead());
        curr.data("written", "" + majCStats.getEntriesWritten());
      }
      span.stop();
    }
    
    return majCStats;
  }
  
  /**
   * Returns a KeyExtent object representing this tablet's key range.
   * 
   * @return extent
   */
  public KeyExtent getExtent() {
    return extent;
  }
  
  private synchronized void computeNumEntries() {
    Collection<DataFileValue> vals = datafileManager.getDatafileSizes().values();
    
    long numEntries = 0;
    
    for (DataFileValue tableValue : vals) {
      numEntries += tableValue.getNumEntries();
    }
    
    this.numEntriesInMemory = tabletMemory.getNumEntries();
    numEntries += tabletMemory.getNumEntries();
    
    this.numEntries = numEntries;
  }
  
  public long getNumEntries() {
    return numEntries;
  }
  
  public long getNumEntriesInMemory() {
    return numEntriesInMemory;
  }
  
  public synchronized boolean isClosing() {
    return closing;
  }
  
  public synchronized boolean isClosed() {
    return closed;
  }
  
  public synchronized boolean isCloseComplete() {
    return closeComplete;
  }
  
  public boolean majorCompactionRunning() {
    return this.majorCompactionInProgress;
  }
  
  public boolean minorCompactionQueued() {
    return minorCompactionWaitingToStart;
  }
  
  public boolean minorCompactionRunning() {
    return minorCompactionInProgress;
  }
  
  public boolean majorCompactionQueued() {
    return majorCompactionQueued.size() > 0;
  }
  
  /**
   * operations are disallowed while we split which is ok since splitting is fast
   * 
   * a minor compaction should have taken place before calling this so there should be relatively little left to compact
   * 
   * we just need to make sure major compactions aren't occurring if we have the major compactor thread decide who needs splitting we can avoid synchronization
   * issues with major compactions
   * 
   */
  
  static class SplitInfo {
    String dir;
    SortedMap<FileRef,DataFileValue> datafiles;
    String time;
    long initFlushID;
    long initCompactID;
    
    SplitInfo(String d, SortedMap<FileRef,DataFileValue> dfv, String time, long initFlushID, long initCompactID) {
      this.dir = d;
      this.datafiles = dfv;
      this.time = time;
      this.initFlushID = initFlushID;
      this.initCompactID = initCompactID;
    }
    
  }
  
  public TreeMap<KeyExtent,SplitInfo> split(byte[] sp) throws IOException {
    
    if (sp != null && extent.getEndRow() != null && extent.getEndRow().equals(new Text(sp))) {
      throw new IllegalArgumentException();
    }
    
    if (extent.isRootTablet()) {
      String msg = "Cannot split root tablet";
      log.warn(msg);
      throw new RuntimeException(msg);
    }
    
    try {
      initiateClose(true, false, false);
    } catch (IllegalStateException ise) {
      log.debug("File " + extent + " not splitting : " + ise.getMessage());
      return null;
    }
    
    // obtain this info outside of synch block since it will involve opening
    // the map files... it is ok if the set of map files changes, because
    // this info is used for optimization... it is ok if map files are missing
    // from the set... can still query and insert into the tablet while this
    // map file operation is happening
    Map<FileRef,FileUtil.FileInfo> firstAndLastRows = FileUtil.tryToGetFirstAndLastRows(fs, tabletServer.getSystemConfiguration(), datafileManager.getFiles());
    
    synchronized (this) {
      // java needs tuples ...
      TreeMap<KeyExtent,SplitInfo> newTablets = new TreeMap<KeyExtent,SplitInfo>();
      
      long t1 = System.currentTimeMillis();
      
      // choose a split point
      SplitRowSpec splitPoint;
      if (sp == null)
        splitPoint = findSplitRow(datafileManager.getFiles());
      else {
        Text tsp = new Text(sp);
        splitPoint = new SplitRowSpec(FileUtil.estimatePercentageLTE(fs, tabletServer.getSystemConfiguration(), extent.getPrevEndRow(), extent.getEndRow(),
            datafileManager.getFiles(), tsp), tsp);
      }
      
      if (splitPoint == null || splitPoint.row == null) {
        log.info("had to abort split because splitRow was null");
        closing = false;
        return null;
      }
      
      closed = true;
      completeClose(true, false);
      
      Text midRow = splitPoint.row;
      double splitRatio = splitPoint.splitRatio;
      
      KeyExtent low = new KeyExtent(extent.getTableId(), midRow, extent.getPrevEndRow());
      KeyExtent high = new KeyExtent(extent.getTableId(), extent.getEndRow(), midRow);
      
      String lowDirectory = TabletOperations.createTabletDirectory(fs, extent.getTableId().toString(), midRow);
      
      // write new tablet information to MetadataTable
      SortedMap<FileRef,DataFileValue> lowDatafileSizes = new TreeMap<FileRef,DataFileValue>();
      SortedMap<FileRef,DataFileValue> highDatafileSizes = new TreeMap<FileRef,DataFileValue>();
      List<FileRef> highDatafilesToRemove = new ArrayList<FileRef>();
      
      MetadataTableUtil.splitDatafiles(extent.getTableId(), midRow, splitRatio, firstAndLastRows, datafileManager.getDatafileSizes(), lowDatafileSizes,
          highDatafileSizes, highDatafilesToRemove);
      
      log.debug("Files for low split " + low + "  " + lowDatafileSizes.keySet());
      log.debug("Files for high split " + high + "  " + highDatafileSizes.keySet());
      
      String time = tabletTime.getMetadataValue();
      
      // it is possible that some of the bulk loading flags will be deleted after being read below because the bulk load
      // finishes.... therefore split could propogate load flags for a finished bulk load... there is a special iterator
      // on the !METADATA table to clean up this type of garbage
      Map<FileRef,Long> bulkLoadedFiles = MetadataTableUtil.getBulkFilesLoaded(SystemCredentials.get(), extent);
      
      MetadataTableUtil.splitTablet(high, extent.getPrevEndRow(), splitRatio, SystemCredentials.get(), tabletServer.getLock());
      MetadataTableUtil.addNewTablet(low, lowDirectory, tabletServer.getTabletSession(), lowDatafileSizes, bulkLoadedFiles, SystemCredentials.get(), time,
          lastFlushID, lastCompactID, tabletServer.getLock());
      MetadataTableUtil.finishSplit(high, highDatafileSizes, highDatafilesToRemove, SystemCredentials.get(), tabletServer.getLock());
      
      log.log(TLevel.TABLET_HIST, extent + " split " + low + " " + high);
      
      newTablets.put(high, new SplitInfo(location.toString(), highDatafileSizes, time, lastFlushID, lastCompactID));
      newTablets.put(low, new SplitInfo(lowDirectory, lowDatafileSizes, time, lastFlushID, lastCompactID));
      
      long t2 = System.currentTimeMillis();
      
      log.debug(String.format("offline split time : %6.2f secs", (t2 - t1) / 1000.0));
      
      closeComplete = true;
      
      return newTablets;
    }
  }
  
  public SortedMap<FileRef,DataFileValue> getDatafiles() {
    return datafileManager.getDatafileSizes();
  }
  
  public double queryRate() {
    return queryRate.rate();
  }
  
  public double queryByteRate() {
    return queryByteRate.rate();
  }
  
  public double ingestRate() {
    return ingestRate.rate();
  }
  
  public double ingestByteRate() {
    return ingestByteRate.rate();
  }
  
  public double scanRate() {
    return scannedRate.rate();
  }
  
  public long totalQueries() {
    return this.queryCount;
  }
  
  public long totalIngest() {
    return this.ingestCount;
  }
  
  // synchronized?
  public void updateRates(long now) {
    queryRate.update(now, queryCount);
    queryByteRate.update(now, queryBytes);
    ingestRate.update(now, ingestCount);
    ingestByteRate.update(now, ingestBytes);
    scannedRate.update(now, scannedCount.get());
  }
  
  public long getSplitCreationTime() {
    return splitCreationTime;
  }
  
  public void importMapFiles(long tid, Map<FileRef,MapFileInfo> fileMap, boolean setTime) throws IOException {
    Map<FileRef,DataFileValue> entries = new HashMap<FileRef,DataFileValue>(fileMap.size());
    
    for (FileRef path : fileMap.keySet()) {
      MapFileInfo mfi = fileMap.get(path);
      entries.put(path, new DataFileValue(mfi.estimatedSize, 0l));
    }
    
    // Clients timeout and will think that this operation failed.
    // Don't do it if we spent too long waiting for the lock
    long now = System.currentTimeMillis();
    synchronized (this) {
      if (closed) {
        throw new IOException("tablet " + extent + " is closed");
      }
      
      // TODO check seems uneeded now - ACCUMULO-1291
      long lockWait = System.currentTimeMillis() - now;
      if (lockWait > tabletServer.getSystemConfiguration().getTimeInMillis(Property.GENERAL_RPC_TIMEOUT)) {
        throw new IOException("Timeout waiting " + (lockWait / 1000.) + " seconds to get tablet lock");
      }
      
      if (writesInProgress < 0)
        throw new IllegalStateException("writesInProgress < 0 " + writesInProgress);
      
      writesInProgress++;
    }
    
    try {
      datafileManager.importMapFiles(tid, entries, setTime);
      lastMapFileImportTime = System.currentTimeMillis();
      
      if (needsSplit()) {
        tabletServer.executeSplit(this);
      } else {
        initiateMajorCompaction(MajorCompactionReason.NORMAL);
      }
    } finally {
      synchronized (this) {
        if (writesInProgress < 1)
          throw new IllegalStateException("writesInProgress < 1 " + writesInProgress);
        
        writesInProgress--;
        if (writesInProgress == 0)
          this.notifyAll();
      }
    }
  }
  
  private Set<DfsLogger> currentLogs = new HashSet<DfsLogger>();
  
  public Set<String> getCurrentLogs() {
    Set<String> result = new HashSet<String>();
    synchronized (currentLogs) {
      for (DfsLogger log : currentLogs) {
        result.add(log.toString());
      }
    }
    return result;
  }
  
  private Set<String> beginClearingUnusedLogs() {
    Set<String> doomed = new HashSet<String>();
    
    ArrayList<String> otherLogsCopy = new ArrayList<String>();
    ArrayList<String> currentLogsCopy = new ArrayList<String>();
    
    // do not hold tablet lock while acquiring the log lock
    logLock.lock();
    
    synchronized (this) {
      if (removingLogs)
        throw new IllegalStateException("Attempted to clear logs when removal of logs in progress");
      
      for (DfsLogger logger : otherLogs) {
        otherLogsCopy.add(logger.toString());
        doomed.add(logger.toString());
      }
      
      for (DfsLogger logger : currentLogs) {
        currentLogsCopy.add(logger.toString());
        doomed.remove(logger.toString());
      }
      
      otherLogs = Collections.emptySet();
      
      if (doomed.size() > 0)
        removingLogs = true;
    }
    
    // do debug logging outside tablet lock
    for (String logger : otherLogsCopy) {
      log.debug("Logs for memory compacted: " + getExtent() + " " + logger.toString());
    }
    
    for (String logger : currentLogsCopy) {
      log.debug("Logs for current memory: " + getExtent() + " " + logger);
    }
    
    return doomed;
  }
  
  private synchronized void finishClearingUnusedLogs() {
    removingLogs = false;
    logLock.unlock();
  }
  
  private Set<DfsLogger> otherLogs = Collections.emptySet();
  private boolean removingLogs = false;
  
  // this lock is basically used to synchronize writing of log info to !METADATA
  private final ReentrantLock logLock = new ReentrantLock();
  
  public synchronized int getLogCount() {
    return currentLogs.size();
  }
  
  private boolean beginUpdatingLogsUsed(InMemoryMap memTable, Collection<DfsLogger> more, boolean mincFinish) {
    
    boolean releaseLock = true;
    
    // do not hold tablet lock while acquiring the log lock
    logLock.lock();
    
    try {
      synchronized (this) {
        
        if (closed && closeComplete) {
          throw new IllegalStateException("Can not update logs of closed tablet " + extent);
        }
        
        boolean addToOther;
        
        if (memTable == tabletMemory.otherMemTable)
          addToOther = true;
        else if (memTable == tabletMemory.memTable)
          addToOther = false;
        else
          throw new IllegalArgumentException("passed in memtable that is not in use");
        
        if (mincFinish) {
          if (addToOther)
            throw new IllegalStateException("Adding to other logs for mincFinish");
          if (otherLogs.size() != 0)
            throw new IllegalStateException("Expect other logs to be 0 when min finish, but its " + otherLogs);
          
          // when writing a minc finish event, there is no need to add the log to !METADATA
          // if nothing has been logged for the tablet since the minor compaction started
          if (currentLogs.size() == 0)
            return false;
        }
        
        int numAdded = 0;
        int numContained = 0;
        for (DfsLogger logger : more) {
          if (addToOther) {
            if (otherLogs.add(logger))
              numAdded++;
            
            if (currentLogs.contains(logger))
              numContained++;
          } else {
            if (currentLogs.add(logger))
              numAdded++;
            
            if (otherLogs.contains(logger))
              numContained++;
          }
        }
        
        if (numAdded > 0 && numAdded != more.size()) {
          // expect to add all or none
          throw new IllegalArgumentException("Added subset of logs " + extent + " " + more + " " + currentLogs);
        }
        
        if (numContained > 0 && numContained != more.size()) {
          // expect to contain all or none
          throw new IllegalArgumentException("Other logs contained subset of logs " + extent + " " + more + " " + otherLogs);
        }
        
        if (numAdded > 0 && numContained == 0) {
          releaseLock = false;
          return true;
        }
        
        return false;
      }
    } finally {
      if (releaseLock)
        logLock.unlock();
    }
  }
  
  private void finishUpdatingLogsUsed() {
    logLock.unlock();
  }
  
  synchronized public void chopFiles() {
    initiateMajorCompaction(MajorCompactionReason.CHOP);
  }
  
  public void compactAll(long compactionId) {
    boolean updateMetadata = false;
    
    synchronized (this) {
      if (lastCompactID >= compactionId)
        return;
      
      if (closing || closed || majorCompactionQueued.contains(MajorCompactionReason.USER) || majorCompactionInProgress)
        return;
      
      if (datafileManager.getDatafileSizes().size() == 0) {
        // no files, so jsut update the metadata table
        majorCompactionInProgress = true;
        updateMetadata = true;
        lastCompactID = compactionId;
      } else
        initiateMajorCompaction(MajorCompactionReason.USER);
    }
    
    if (updateMetadata) {
      try {
        // if multiple threads were allowed to update this outside of a sync block, then it would be
        // a race condition
        MetadataTableUtil.updateTabletCompactID(extent, compactionId, SystemCredentials.get(), tabletServer.getLock());
      } finally {
        synchronized (this) {
          majorCompactionInProgress = false;
          this.notifyAll();
        }
      }
    }
  }
  
  public TableConfiguration getTableConfiguration() {
    return tabletServer.getTableConfiguration(extent);
  }
}<|MERGE_RESOLUTION|>--- conflicted
+++ resolved
@@ -1413,11 +1413,8 @@
       // TODO this could hang, causing other tablets to fail to load - ACCUMULO-1292
       AccumuloVFSClassLoader.getContextManager().getClassLoader(contextName);
     }
-<<<<<<< HEAD
-=======
 
     removeOldTemporaryFiles();
->>>>>>> 90eb7512
     
     // do this last after tablet is completely setup because it
     // could cause major compaction to start
