/*
 * Licensed to the Apache Software Foundation (ASF) under one or more
 * contributor license agreements.  See the NOTICE file distributed with
 * this work for additional information regarding copyright ownership.
 * The ASF licenses this file to You under the Apache License, Version 2.0
 * (the "License"); you may not use this file except in compliance with
 * the License.  You may obtain a copy of the License at
 *
 *     http://www.apache.org/licenses/LICENSE-2.0
 *
 * Unless required by applicable law or agreed to in writing, software
 * distributed under the License is distributed on an "AS IS" BASIS,
 * WITHOUT WARRANTIES OR CONDITIONS OF ANY KIND, either express or implied.
 * See the License for the specific language governing permissions and
 * limitations under the License.
 */
package org.apache.accumulo.server.util;

import java.io.IOException;
import java.util.ArrayList;
import java.util.Arrays;
import java.util.Collection;
import java.util.Collections;
import java.util.Comparator;
import java.util.HashMap;
import java.util.HashSet;
import java.util.Iterator;
import java.util.List;
import java.util.Map;
import java.util.Map.Entry;
import java.util.Set;
import java.util.SortedMap;
import java.util.TreeMap;
import java.util.concurrent.TimeUnit;

import org.apache.accumulo.core.client.AccumuloException;
import org.apache.accumulo.core.client.AccumuloSecurityException;
import org.apache.accumulo.core.client.BatchWriter;
import org.apache.accumulo.core.client.BatchWriterConfig;
import org.apache.accumulo.core.client.Connector;
import org.apache.accumulo.core.client.Instance;
import org.apache.accumulo.core.client.IsolatedScanner;
import org.apache.accumulo.core.client.MutationsRejectedException;
import org.apache.accumulo.core.client.Scanner;
import org.apache.accumulo.core.client.TableNotFoundException;
import org.apache.accumulo.core.client.impl.BatchWriterImpl;
import org.apache.accumulo.core.client.impl.ScannerImpl;
import org.apache.accumulo.core.client.impl.Writer;
import org.apache.accumulo.core.data.Key;
import org.apache.accumulo.core.data.KeyExtent;
import org.apache.accumulo.core.data.Mutation;
import org.apache.accumulo.core.data.PartialKey;
import org.apache.accumulo.core.data.Range;
import org.apache.accumulo.core.data.Value;
import org.apache.accumulo.core.security.Authorizations;
import org.apache.accumulo.core.security.CredentialHelper;
import org.apache.accumulo.core.security.thrift.TCredentials;
import org.apache.accumulo.core.tabletserver.thrift.ConstraintViolationException;
import org.apache.accumulo.core.util.ColumnFQ;
import org.apache.accumulo.core.util.FastFormat;
import org.apache.accumulo.core.util.Pair;
import org.apache.accumulo.core.util.RootTable;
import org.apache.accumulo.core.util.StringUtil;
import org.apache.accumulo.core.util.UtilWaitThread;
import org.apache.accumulo.core.zookeeper.ZooUtil;
import org.apache.accumulo.fate.zookeeper.IZooReaderWriter;
import org.apache.accumulo.fate.zookeeper.ZooUtil.NodeExistsPolicy;
import org.apache.accumulo.fate.zookeeper.ZooUtil.NodeMissingPolicy;
import org.apache.accumulo.server.ServerConstants;
import org.apache.accumulo.server.client.HdfsZooInstance;
import org.apache.accumulo.server.fs.FileRef;
import org.apache.accumulo.server.fs.VolumeManager;
import org.apache.accumulo.server.fs.VolumeManagerImpl;
import org.apache.accumulo.server.master.state.TServerInstance;
import org.apache.accumulo.server.security.SecurityConstants;
import org.apache.accumulo.server.zookeeper.ZooLock;
import org.apache.accumulo.server.zookeeper.ZooReaderWriter;
import org.apache.hadoop.fs.FileStatus;
import org.apache.hadoop.fs.Path;
import org.apache.hadoop.io.DataInputBuffer;
import org.apache.hadoop.io.DataOutputBuffer;
import org.apache.hadoop.io.Text;
import org.apache.log4j.Logger;
import org.apache.zookeeper.KeeperException;

/**
 * provides a reference to the metadata table for updates by tablet servers
 */
public class MetadataTable extends org.apache.accumulo.core.util.MetadataTable {
  
  private static final Text EMPTY_TEXT = new Text();
  private static Map<TCredentials,Writer> root_tables = new HashMap<TCredentials,Writer>();
  private static Map<TCredentials,Writer> metadata_tables = new HashMap<TCredentials,Writer>();
  private static final Logger log = Logger.getLogger(MetadataTable.class);
<<<<<<< HEAD
    
  private MetadataTable() {
    
  }
=======
  
  private static final int SAVE_ROOT_TABLET_RETRIES = 3;
  
  private MetadataTable() {}
>>>>>>> 69218e7e
  
  public synchronized static Writer getMetadataTable(TCredentials credentials) {
    Writer metadataTable = metadata_tables.get(credentials);
    if (metadataTable == null) {
      metadataTable = new Writer(HdfsZooInstance.getInstance(), credentials, ID);
      metadata_tables.put(credentials, metadataTable);
    }
    return metadataTable;
  }
  
  public synchronized static Writer getRootTable(TCredentials credentials) {
    Writer rootTable = root_tables.get(credentials);
    if (rootTable == null) {
      rootTable = new Writer(HdfsZooInstance.getInstance(), credentials, RootTable.ID);
      root_tables.put(credentials, rootTable);
    }
    return rootTable;
  }
  
  public static void putLockID(ZooLock zooLock, Mutation m) {
    LOCK_COLUMN.put(m, new Value(zooLock.getLockID().serialize(ZooUtil.getRoot(HdfsZooInstance.getInstance()) + "/").getBytes()));
  }
  
  public static void update(TCredentials credentials, Mutation m, KeyExtent extent) {
    update(credentials, null, m, extent);
  }
  
  public static void update(TCredentials credentials, ZooLock zooLock, Mutation m, KeyExtent extent) {
    Writer t = extent.isMeta() ? getRootTable(credentials) : getMetadataTable(credentials);
    if (zooLock != null)
      putLockID(zooLock, m);
    while (true) {
      try {
        t.update(m);
        return;
      } catch (AccumuloException e) {
        log.error(e, e);
      } catch (AccumuloSecurityException e) {
        log.error(e, e);
      } catch (ConstraintViolationException e) {
        log.error(e, e);
      } catch (TableNotFoundException e) {
        log.error(e, e);
      }
      UtilWaitThread.sleep(1000);
    }
    
  }
  
  /**
   * new data file update function adds one data file to a tablet's list
   * 
   * @param path
   *          should be relative to the table directory
   * 
   */
  public static void updateTabletDataFile(KeyExtent extent, FileRef path, FileRef mergeFile, DataFileValue dfv, String time, TCredentials credentials,
      Set<FileRef> filesInUseByScans, String address, ZooLock zooLock, Set<String> unusedWalLogs, TServerInstance lastLocation, long flushId) {
    if (extent.equals(RootTable.EXTENT)) {
      if (unusedWalLogs != null) {
        IZooReaderWriter zk = ZooReaderWriter.getInstance();
        // unusedWalLogs will contain the location/name of each log in a log set
        // the log set is stored under one of the log names, but not both
        // find the entry under one of the names and delete it.
        String root = getZookeeperLogLocation();
        boolean foundEntry = false;
        for (String entry : unusedWalLogs) {
          String[] parts = entry.split("/");
          String zpath = root + "/" + parts[parts.length - 1];
          while (true) {
            try {
              if (zk.exists(zpath)) {
                zk.recursiveDelete(zpath, NodeMissingPolicy.SKIP);
                foundEntry = true;
              }
              break;
            } catch (KeeperException e) {
              log.error(e, e);
            } catch (InterruptedException e) {
              log.error(e, e);
            }
            UtilWaitThread.sleep(1000);
          }
        }
        if (unusedWalLogs.size() > 0 && !foundEntry)
          log.warn("WALog entry for root tablet did not exist " + unusedWalLogs);
      }
      return;
    }
    
    Mutation m = new Mutation(extent.getMetadataEntry());
    
    if (dfv.getNumEntries() > 0) {
      m.put(DATAFILE_COLUMN_FAMILY, path.meta(), new Value(dfv.encode()));
      TIME_COLUMN.put(m, new Value(time.getBytes()));
      // stuff in this location
      TServerInstance self = getTServerInstance(address, zooLock);
      self.putLastLocation(m);
      // erase the old location
      if (lastLocation != null && !lastLocation.equals(self))
        lastLocation.clearLastLocation(m);
    }
    if (unusedWalLogs != null) {
      for (String entry : unusedWalLogs) {
        m.putDelete(LOG_COLUMN_FAMILY, new Text(entry));
      }
    }
    
    for (FileRef scanFile : filesInUseByScans)
      m.put(SCANFILE_COLUMN_FAMILY, scanFile.meta(), new Value("".getBytes()));
    
    if (mergeFile != null)
      m.putDelete(DATAFILE_COLUMN_FAMILY, mergeFile.meta());
    
    FLUSH_COLUMN.put(m, new Value((flushId + "").getBytes()));
    
    update(credentials, zooLock, m, extent);
    
  }
  
  private static TServerInstance getTServerInstance(String address, ZooLock zooLock) {
    while (true) {
      try {
        return new TServerInstance(address, zooLock.getSessionId());
      } catch (KeeperException e) {
        log.error(e, e);
      } catch (InterruptedException e) {
        log.error(e, e);
      }
      UtilWaitThread.sleep(1000);
    }
  }
  
  public static void updateTabletFlushID(KeyExtent extent, long flushID, TCredentials credentials, ZooLock zooLock) {
    if (!extent.isRootTablet()) {
      Mutation m = new Mutation(extent.getMetadataEntry());
      FLUSH_COLUMN.put(m, new Value((flushID + "").getBytes()));
      update(credentials, zooLock, m, extent);
    }
  }
  
  public static void updateTabletCompactID(KeyExtent extent, long compactID, TCredentials credentials, ZooLock zooLock) {
    if (!extent.isRootTablet()) {
      Mutation m = new Mutation(extent.getMetadataEntry());
      COMPACT_COLUMN.put(m, new Value((compactID + "").getBytes()));
      update(credentials, zooLock, m, extent);
    }
  }
  
  public static void updateTabletDataFile(long tid, KeyExtent extent, Map<FileRef,DataFileValue> estSizes, String time, TCredentials credentials,
      ZooLock zooLock) {
    Mutation m = new Mutation(extent.getMetadataEntry());
    byte[] tidBytes = Long.toString(tid).getBytes();
    
    for (Entry<FileRef,DataFileValue> entry : estSizes.entrySet()) {
      Text file = entry.getKey().meta();
      m.put(DATAFILE_COLUMN_FAMILY, file, new Value(entry.getValue().encode()));
      m.put(BULKFILE_COLUMN_FAMILY, file, new Value(tidBytes));
    }
    TIME_COLUMN.put(m, new Value(time.getBytes()));
    update(credentials, zooLock, m, extent);
  }
  
  public static void addTablet(KeyExtent extent, String path, TCredentials credentials, char timeType, ZooLock lock) {
    Mutation m = extent.getPrevRowUpdateMutation();
    
    DIRECTORY_COLUMN.put(m, new Value(path.getBytes()));
    TIME_COLUMN.put(m, new Value((timeType + "0").getBytes()));
    
    update(credentials, lock, m, extent);
  }
  
  public static void updateTabletPrevEndRow(KeyExtent extent, TCredentials credentials) {
    Mutation m = extent.getPrevRowUpdateMutation(); //
    update(credentials, m, extent);
  }
  
  /**
   * convenience method for reading entries from the metadata table
   */
  public static SortedMap<KeyExtent,Text> getMetadataDirectoryEntries(SortedMap<Key,Value> entries) {
    Key key;
    Value val;
    Text datafile = null;
    Value prevRow = null;
    KeyExtent ke;
    
    SortedMap<KeyExtent,Text> results = new TreeMap<KeyExtent,Text>();
    
    Text lastRowFromKey = new Text();
    
    // text obj below is meant to be reused in loop for efficiency
    Text colf = new Text();
    Text colq = new Text();
    
    for (Entry<Key,Value> entry : entries.entrySet()) {
      key = entry.getKey();
      val = entry.getValue();
      
      if (key.compareRow(lastRowFromKey) != 0) {
        prevRow = null;
        datafile = null;
        key.getRow(lastRowFromKey);
      }
      
      colf = key.getColumnFamily(colf);
      colq = key.getColumnQualifier(colq);
      
      // interpret the row id as a key extent
      if (DIRECTORY_COLUMN.equals(colf, colq))
        datafile = new Text(val.toString());
      
      else if (PREV_ROW_COLUMN.equals(colf, colq))
        prevRow = new Value(val);
      
      if (datafile != null && prevRow != null) {
        ke = new KeyExtent(key.getRow(), prevRow);
        results.put(ke, datafile);
        
        datafile = null;
        prevRow = null;
      }
    }
    return results;
  }
  
<<<<<<< HEAD
  public static SortedMap<String,DataFileValue> getDataFileSizes(KeyExtent extent, TCredentials credentials) {
    TreeMap<String,DataFileValue> sizes = new TreeMap<String,DataFileValue>();
=======
  public static boolean recordRootTabletLocation(String address) {
    IZooReaderWriter zoo = ZooReaderWriter.getInstance();
    for (int i = 0; i < SAVE_ROOT_TABLET_RETRIES; i++) {
      try {
        log.info("trying to write root tablet location to ZooKeeper as " + address);
        String zRootLocPath = ZooUtil.getRoot(HdfsZooInstance.getInstance()) + RootTable.ZROOT_TABLET_LOCATION;
        zoo.putPersistentData(zRootLocPath, address.getBytes(), NodeExistsPolicy.OVERWRITE);
        return true;
      } catch (Exception e) {
        log.error("Master: unable to save root tablet location in zookeeper. exception: " + e, e);
      }
    }
    log.error("Giving up after " + SAVE_ROOT_TABLET_RETRIES + " retries");
    return false;
  }
  
  public static SortedMap<FileRef,DataFileValue> getDataFileSizes(KeyExtent extent, TCredentials credentials) throws IOException {
    TreeMap<FileRef,DataFileValue> sizes = new TreeMap<FileRef,DataFileValue>();
>>>>>>> 69218e7e
    
    Scanner mdScanner = new ScannerImpl(HdfsZooInstance.getInstance(), credentials, ID, Authorizations.EMPTY);
    mdScanner.fetchColumnFamily(DATAFILE_COLUMN_FAMILY);
    Text row = extent.getMetadataEntry();
    VolumeManager fs = VolumeManagerImpl.get();
    
    Key endKey = new Key(row, DATAFILE_COLUMN_FAMILY, new Text(""));
    endKey = endKey.followingKey(PartialKey.ROW_COLFAM);
    
    mdScanner.setRange(new Range(new Key(row), endKey));
    for (Entry<Key,Value> entry : mdScanner) {
      
      if (!entry.getKey().getRow().equals(row))
        break;
      DataFileValue dfv = new DataFileValue(entry.getValue().get());
      sizes.put(new FileRef(fs, entry.getKey()), dfv);
    }
    
    return sizes;
  }
  
  public static void addNewTablet(KeyExtent extent, String path, TServerInstance location, Map<FileRef,DataFileValue> datafileSizes,
      Map<FileRef,Long> bulkLoadedFiles, TCredentials credentials, String time, long lastFlushID, long lastCompactID, ZooLock zooLock) {
    Mutation m = extent.getPrevRowUpdateMutation();
    
    DIRECTORY_COLUMN.put(m, new Value(path.getBytes()));
    TIME_COLUMN.put(m, new Value(time.getBytes()));
    if (lastFlushID > 0)
      FLUSH_COLUMN.put(m, new Value(("" + lastFlushID).getBytes()));
    if (lastCompactID > 0)
      COMPACT_COLUMN.put(m, new Value(("" + lastCompactID).getBytes()));
    
    if (location != null) {
      m.put(CURRENT_LOCATION_COLUMN_FAMILY, location.asColumnQualifier(), location.asMutationValue());
      m.putDelete(FUTURE_LOCATION_COLUMN_FAMILY, location.asColumnQualifier());
    }
    
    for (Entry<FileRef,DataFileValue> entry : datafileSizes.entrySet()) {
      m.put(DATAFILE_COLUMN_FAMILY, entry.getKey().meta(), new Value(entry.getValue().encode()));
    }
    
    for (Entry<FileRef,Long> entry : bulkLoadedFiles.entrySet()) {
      byte[] tidBytes = Long.toString(entry.getValue()).getBytes();
      m.put(BULKFILE_COLUMN_FAMILY, entry.getKey().meta(), new Value(tidBytes));
    }
    
    update(credentials, zooLock, m, extent);
  }
  
  public static void rollBackSplit(Text metadataEntry, Text oldPrevEndRow, TCredentials credentials, ZooLock zooLock) {
    KeyExtent ke = new KeyExtent(metadataEntry, oldPrevEndRow);
    Mutation m = ke.getPrevRowUpdateMutation();
    SPLIT_RATIO_COLUMN.putDelete(m);
    OLD_PREV_ROW_COLUMN.putDelete(m);
    update(credentials, zooLock, m, new KeyExtent(metadataEntry, (Text) null));
  }
  
  public static void splitTablet(KeyExtent extent, Text oldPrevEndRow, double splitRatio, TCredentials credentials, ZooLock zooLock) {
    Mutation m = extent.getPrevRowUpdateMutation(); //
    
    SPLIT_RATIO_COLUMN.put(m, new Value(Double.toString(splitRatio).getBytes()));
    
    OLD_PREV_ROW_COLUMN.put(m, KeyExtent.encodePrevEndRow(oldPrevEndRow));
    CHOPPED_COLUMN.putDelete(m);
    update(credentials, zooLock, m, extent);
  }
  
  public static void finishSplit(Text metadataEntry, Map<FileRef,DataFileValue> datafileSizes, List<FileRef> highDatafilesToRemove, TCredentials credentials,
      ZooLock zooLock) {
    Mutation m = new Mutation(metadataEntry);
    SPLIT_RATIO_COLUMN.putDelete(m);
    OLD_PREV_ROW_COLUMN.putDelete(m);
    CHOPPED_COLUMN.putDelete(m);
    
    for (Entry<FileRef,DataFileValue> entry : datafileSizes.entrySet()) {
      m.put(DATAFILE_COLUMN_FAMILY, entry.getKey().meta(), new Value(entry.getValue().encode()));
    }
    
    for (FileRef pathToRemove : highDatafilesToRemove) {
      m.putDelete(DATAFILE_COLUMN_FAMILY, pathToRemove.meta());
    }
    
    update(credentials, zooLock, m, new KeyExtent(metadataEntry, (Text) null));
  }
  
  public static void finishSplit(KeyExtent extent, Map<FileRef,DataFileValue> datafileSizes, List<FileRef> highDatafilesToRemove, TCredentials credentials,
      ZooLock zooLock) {
    finishSplit(extent.getMetadataEntry(), datafileSizes, highDatafilesToRemove, credentials, zooLock);
  }
  
  public static void replaceDatafiles(KeyExtent extent, Set<FileRef> datafilesToDelete, Set<FileRef> scanFiles, FileRef path, Long compactionId,
      DataFileValue size, TCredentials credentials, String address, TServerInstance lastLocation, ZooLock zooLock) throws IOException {
    replaceDatafiles(extent, datafilesToDelete, scanFiles, path, compactionId, size, credentials, address, lastLocation, zooLock, true);
  }
  
  public static void replaceDatafiles(KeyExtent extent, Set<FileRef> datafilesToDelete, Set<FileRef> scanFiles, FileRef path, Long compactionId,
      DataFileValue size, TCredentials credentials, String address, TServerInstance lastLocation, ZooLock zooLock, boolean insertDeleteFlags)
      throws IOException {
    
    if (insertDeleteFlags) {
      // add delete flags for those paths before the data file reference is removed
      addDeleteEntries(extent, datafilesToDelete, credentials);
    }
    
    // replace data file references to old mapfiles with the new mapfiles
    Mutation m = new Mutation(extent.getMetadataEntry());
    
    for (FileRef pathToRemove : datafilesToDelete)
      m.putDelete(DATAFILE_COLUMN_FAMILY, pathToRemove.meta());
    
    for (FileRef scanFile : scanFiles)
      m.put(SCANFILE_COLUMN_FAMILY, scanFile.meta(), new Value("".getBytes()));
    
    if (size.getNumEntries() > 0)
      m.put(DATAFILE_COLUMN_FAMILY, path.meta(), new Value(size.encode()));
    
    if (compactionId != null)
      COMPACT_COLUMN.put(m, new Value(("" + compactionId).getBytes()));
    
    TServerInstance self = getTServerInstance(address, zooLock);
    self.putLastLocation(m);
    
    // remove the old location
    if (lastLocation != null && !lastLocation.equals(self))
      lastLocation.clearLastLocation(m);
    
    update(credentials, zooLock, m, extent);
  }
  
  public static void addDeleteEntries(KeyExtent extent, Set<FileRef> datafilesToDelete, TCredentials credentials) throws IOException {
    
    String tableId = extent.getTableId().toString();
    
    // TODO could use batch writer,would need to handle failure and retry like update does - ACCUMULO-1294
    for (FileRef pathToRemove : datafilesToDelete) {
      update(credentials, createDeleteMutation(tableId, pathToRemove.path().toString()), extent);
    }
  }
  
  public static void addDeleteEntry(String tableId, String path) throws IOException {
    update(SecurityConstants.getSystemCredentials(), createDeleteMutation(tableId, path), new KeyExtent(new Text(tableId), null, null));
  }
  
  public static Mutation createDeleteMutation(String tableId, String pathToRemove) throws IOException {
    String prefix = DELETED_RANGE.getStartKey().getRow().toString();
    
    if (!pathToRemove.contains(":")) {
      if (pathToRemove.startsWith("../"))
        pathToRemove = pathToRemove.substring(2);
      else
        pathToRemove = "/" + tableId + "/" + pathToRemove;
    }
    
    Path path = VolumeManagerImpl.get().getFullPath(ServerConstants.getTablesDirs(), pathToRemove);
    Mutation delFlag = new Mutation(new Text(prefix + path.toString()));
    delFlag.put(EMPTY_TEXT, EMPTY_TEXT, new Value(new byte[] {}));
    return delFlag;
  }
  
  public static void removeScanFiles(KeyExtent extent, Set<FileRef> scanFiles, TCredentials credentials, ZooLock zooLock) {
    Mutation m = new Mutation(extent.getMetadataEntry());
    
    for (FileRef pathToRemove : scanFiles)
      m.putDelete(SCANFILE_COLUMN_FAMILY, pathToRemove.meta());
    
    update(credentials, zooLock, m, extent);
  }
  
  private static KeyExtent fixSplit(Text table, Text metadataEntry, Text metadataPrevEndRow, Value oper, double splitRatio, TServerInstance tserver,
      TCredentials credentials, String time, long initFlushID, long initCompactID, ZooLock lock) throws AccumuloException, IOException {
    if (metadataPrevEndRow == null)
      // something is wrong, this should not happen... if a tablet is split, it will always have a
      // prev end row....
      throw new AccumuloException("Split tablet does not have prev end row, something is amiss, extent = " + metadataEntry);
    
    // check to see if prev tablet exist in metadata tablet
    Key prevRowKey = new Key(new Text(KeyExtent.getMetadataEntry(table, metadataPrevEndRow)));
    
    ScannerImpl scanner2 = new ScannerImpl(HdfsZooInstance.getInstance(), credentials, ID, Authorizations.EMPTY);
    scanner2.setRange(new Range(prevRowKey, prevRowKey.followingKey(PartialKey.ROW)));
    
    VolumeManager fs = VolumeManagerImpl.get();
    if (!scanner2.iterator().hasNext()) {
      log.info("Rolling back incomplete split " + metadataEntry + " " + metadataPrevEndRow);
      rollBackSplit(metadataEntry, KeyExtent.decodePrevEndRow(oper), credentials, lock);
      return new KeyExtent(metadataEntry, KeyExtent.decodePrevEndRow(oper));
    } else {
      log.info("Finishing incomplete split " + metadataEntry + " " + metadataPrevEndRow);
      
      List<FileRef> highDatafilesToRemove = new ArrayList<FileRef>();
      
      Scanner scanner3 = new ScannerImpl(HdfsZooInstance.getInstance(), credentials, ID, Authorizations.EMPTY);
      Key rowKey = new Key(metadataEntry);
      
      SortedMap<FileRef,DataFileValue> origDatafileSizes = new TreeMap<FileRef,DataFileValue>();
      SortedMap<FileRef,DataFileValue> highDatafileSizes = new TreeMap<FileRef,DataFileValue>();
      SortedMap<FileRef,DataFileValue> lowDatafileSizes = new TreeMap<FileRef,DataFileValue>();
      scanner3.fetchColumnFamily(DATAFILE_COLUMN_FAMILY);
      scanner3.setRange(new Range(rowKey, rowKey.followingKey(PartialKey.ROW)));
      
      for (Entry<Key,Value> entry : scanner3) {
        if (entry.getKey().compareColumnFamily(DATAFILE_COLUMN_FAMILY) == 0) {
          origDatafileSizes.put(new FileRef(fs, entry.getKey()), new DataFileValue(entry.getValue().get()));
        }
      }
      
      splitDatafiles(table, metadataPrevEndRow, splitRatio, new HashMap<FileRef,FileUtil.FileInfo>(), origDatafileSizes, lowDatafileSizes, highDatafileSizes,
          highDatafilesToRemove);
      
      MetadataTable.finishSplit(metadataEntry, highDatafileSizes, highDatafilesToRemove, credentials, lock);
      
      return new KeyExtent(metadataEntry, KeyExtent.encodePrevEndRow(metadataPrevEndRow));
    }
    
  }
  
  public static void splitDatafiles(Text table, Text midRow, double splitRatio, Map<FileRef,FileUtil.FileInfo> firstAndLastRows,
      SortedMap<FileRef,DataFileValue> datafiles, SortedMap<FileRef,DataFileValue> lowDatafileSizes, SortedMap<FileRef,DataFileValue> highDatafileSizes,
      List<FileRef> highDatafilesToRemove) {
    
    for (Entry<FileRef,DataFileValue> entry : datafiles.entrySet()) {
      
      Text firstRow = null;
      Text lastRow = null;
      
      boolean rowsKnown = false;
      
      FileUtil.FileInfo mfi = firstAndLastRows.get(entry.getKey());
      
      if (mfi != null) {
        firstRow = mfi.getFirstRow();
        lastRow = mfi.getLastRow();
        rowsKnown = true;
      }
      
      if (rowsKnown && firstRow.compareTo(midRow) > 0) {
        // only in high
        long highSize = entry.getValue().getSize();
        long highEntries = entry.getValue().getNumEntries();
        highDatafileSizes.put(entry.getKey(), new DataFileValue(highSize, highEntries, entry.getValue().getTime()));
      } else if (rowsKnown && lastRow.compareTo(midRow) <= 0) {
        // only in low
        long lowSize = entry.getValue().getSize();
        long lowEntries = entry.getValue().getNumEntries();
        lowDatafileSizes.put(entry.getKey(), new DataFileValue(lowSize, lowEntries, entry.getValue().getTime()));
        
        highDatafilesToRemove.add(entry.getKey());
      } else {
        long lowSize = (long) Math.floor((entry.getValue().getSize() * splitRatio));
        long lowEntries = (long) Math.floor((entry.getValue().getNumEntries() * splitRatio));
        lowDatafileSizes.put(entry.getKey(), new DataFileValue(lowSize, lowEntries, entry.getValue().getTime()));
        
        long highSize = (long) Math.ceil((entry.getValue().getSize() * (1.0 - splitRatio)));
        long highEntries = (long) Math.ceil((entry.getValue().getNumEntries() * (1.0 - splitRatio)));
        highDatafileSizes.put(entry.getKey(), new DataFileValue(highSize, highEntries, entry.getValue().getTime()));
      }
    }
  }
  
  public static KeyExtent fixSplit(Text metadataEntry, SortedMap<ColumnFQ,Value> columns, TServerInstance tserver, TCredentials credentials, ZooLock lock)
      throws AccumuloException, IOException {
    log.info("Incomplete split " + metadataEntry + " attempting to fix");
    
    Value oper = columns.get(OLD_PREV_ROW_COLUMN);
    
    if (columns.get(SPLIT_RATIO_COLUMN) == null) {
      throw new IllegalArgumentException("Metadata entry does not have split ratio (" + metadataEntry + ")");
    }
    
    double splitRatio = Double.parseDouble(new String(columns.get(SPLIT_RATIO_COLUMN).get()));
    
    Value prevEndRowIBW = columns.get(PREV_ROW_COLUMN);
    
    if (prevEndRowIBW == null) {
      throw new IllegalArgumentException("Metadata entry does not have prev row (" + metadataEntry + ")");
    }
    
    Value time = columns.get(TIME_COLUMN);
    
    if (time == null) {
      throw new IllegalArgumentException("Metadata entry does not have time (" + metadataEntry + ")");
    }
    
    Value flushID = columns.get(FLUSH_COLUMN);
    long initFlushID = -1;
    if (flushID != null)
      initFlushID = Long.parseLong(flushID.toString());
    
    Value compactID = columns.get(COMPACT_COLUMN);
    long initCompactID = -1;
    if (compactID != null)
      initCompactID = Long.parseLong(compactID.toString());
    
    Text metadataPrevEndRow = KeyExtent.decodePrevEndRow(prevEndRowIBW);
    
    Text table = (new KeyExtent(metadataEntry, (Text) null)).getTableId();
    
    return fixSplit(table, metadataEntry, metadataPrevEndRow, oper, splitRatio, tserver, credentials, time.toString(), initFlushID, initCompactID, lock);
  }
  
  public static void deleteTable(String tableId, boolean insertDeletes, TCredentials credentials, ZooLock lock) throws AccumuloException, IOException {
    Scanner ms = new ScannerImpl(HdfsZooInstance.getInstance(), credentials, ID, Authorizations.EMPTY);
    Text tableIdText = new Text(tableId);
    BatchWriter bw = new BatchWriterImpl(HdfsZooInstance.getInstance(), credentials, ID, new BatchWriterConfig().setMaxMemory(1000000)
        .setMaxLatency(120000l, TimeUnit.MILLISECONDS).setMaxWriteThreads(2));
    
    // scan metadata for our table and delete everything we find
    Mutation m = null;
    ms.setRange(new KeyExtent(tableIdText, null, null).toMetadataRange());
    
    // insert deletes before deleting data from !METADATA... this makes the code fault tolerant
    if (insertDeletes) {
      
      ms.fetchColumnFamily(DATAFILE_COLUMN_FAMILY);
      DIRECTORY_COLUMN.fetch(ms);
      
      for (Entry<Key,Value> cell : ms) {
        Key key = cell.getKey();
        
        if (key.getColumnFamily().equals(DATAFILE_COLUMN_FAMILY)) {
          FileRef ref = new FileRef(VolumeManagerImpl.get(), key);
          bw.addMutation(createDeleteMutation(tableId, ref.meta().toString()));
        }
        
        if (DIRECTORY_COLUMN.hasColumns(key)) {
          bw.addMutation(createDeleteMutation(tableId, cell.getValue().toString()));
        }
      }
      
      bw.flush();
      
      ms.clearColumns();
    }
    
    for (Entry<Key,Value> cell : ms) {
      Key key = cell.getKey();
      
      if (m == null) {
        m = new Mutation(key.getRow());
        if (lock != null)
          putLockID(lock, m);
      }
      
      if (key.getRow().compareTo(m.getRow(), 0, m.getRow().length) != 0) {
        bw.addMutation(m);
        m = new Mutation(key.getRow());
        if (lock != null)
          putLockID(lock, m);
      }
      m.putDelete(key.getColumnFamily(), key.getColumnQualifier());
    }
    
    if (m != null)
      bw.addMutation(m);
    
    bw.close();
  }
  
  public static class LogEntry {
    public KeyExtent extent;
    public long timestamp;
    public String server;
    public String filename;
    public int tabletId;
    public Collection<String> logSet;
    
    @Override
    public String toString() {
      return extent.toString() + " " + filename + " (" + tabletId + ")";
    }
    
    public String getName() {
      return server + "/" + filename;
    }
    
    public byte[] toBytes() throws IOException {
      DataOutputBuffer out = new DataOutputBuffer();
      extent.write(out);
      out.writeLong(timestamp);
      out.writeUTF(server);
      out.writeUTF(filename.toString());
      out.write(tabletId);
      out.write(logSet.size());
      for (String s : logSet) {
        out.writeUTF(s);
      }
      return Arrays.copyOf(out.getData(), out.getLength());
    }
    
    public void fromBytes(byte bytes[]) throws IOException {
      DataInputBuffer inp = new DataInputBuffer();
      inp.reset(bytes, bytes.length);
      extent = new KeyExtent();
      extent.readFields(inp);
      timestamp = inp.readLong();
      server = inp.readUTF();
      filename = inp.readUTF();
      tabletId = inp.read();
      int count = inp.read();
      ArrayList<String> logSet = new ArrayList<String>(count);
      for (int i = 0; i < count; i++)
        logSet.add(inp.readUTF());
      this.logSet = logSet;
    }
    
  }
  
  private static String getZookeeperLogLocation() {
    return ZooUtil.getRoot(HdfsZooInstance.getInstance()) + RootTable.ZROOT_TABLET_WALOGS;
  }
  
  public static void addLogEntry(TCredentials credentials, LogEntry entry, ZooLock zooLock) {
    if (entry.extent.isRootTablet()) {
      String root = getZookeeperLogLocation();
      while (true) {
        try {
          IZooReaderWriter zoo = ZooReaderWriter.getInstance();
          if (zoo.isLockHeld(zooLock.getLockID())) {
            String[] parts = entry.filename.split("/");
            String uniqueId = parts[parts.length - 1];
            zoo.putPersistentData(root + "/" + uniqueId, entry.toBytes(), NodeExistsPolicy.OVERWRITE);
          }
          break;
        } catch (KeeperException e) {
          log.error(e, e);
        } catch (InterruptedException e) {
          log.error(e, e);
        } catch (IOException e) {
          log.error(e, e);
        }
        UtilWaitThread.sleep(1000);
      }
    } else {
      String value = StringUtil.join(entry.logSet, ";") + "|" + entry.tabletId;
      Mutation m = new Mutation(entry.extent.getMetadataEntry());
      m.put(LOG_COLUMN_FAMILY, new Text(entry.server + "/" + entry.filename), new Value(value.getBytes()));
      update(credentials, zooLock, m, entry.extent);
    }
  }
  
  public static LogEntry entryFromKeyValue(Key key, Value value) {
    MetadataTable.LogEntry e = new MetadataTable.LogEntry();
    e.extent = new KeyExtent(key.getRow(), EMPTY_TEXT);
    String[] parts = key.getColumnQualifier().toString().split("/", 2);
    e.server = parts[0];
    e.filename = parts[1];
    parts = value.toString().split("\\|");
    e.tabletId = Integer.parseInt(parts[1]);
    e.logSet = Arrays.asList(parts[0].split(";"));
    e.timestamp = key.getTimestamp();
    return e;
  }
  
  public static Pair<List<LogEntry>,SortedMap<FileRef,DataFileValue>> getFileAndLogEntries(TCredentials credentials, KeyExtent extent) throws KeeperException,
      InterruptedException, IOException {
    ArrayList<LogEntry> result = new ArrayList<LogEntry>();
    TreeMap<FileRef,DataFileValue> sizes = new TreeMap<FileRef,DataFileValue>();
    
    VolumeManager fs = VolumeManagerImpl.get();
    if (extent.isRootTablet()) {
      getRootLogEntries(result);
      Path rootDir = new Path(ServerConstants.getRootTabletDir());
      rootDir = rootDir.makeQualified(fs.getDefaultVolume());
      FileStatus[] files = fs.listStatus(rootDir);
      for (FileStatus fileStatus : files) {
        if (fileStatus.getPath().toString().endsWith("_tmp")) {
          continue;
        }
        DataFileValue dfv = new DataFileValue(0, 0);
        sizes.put(new FileRef(fileStatus.getPath().toString(), fileStatus.getPath()), dfv);
      }
      
    } else {
      String systemTableToCheck = extent.isMeta() ? RootTable.ID : ID;
      Scanner scanner = new ScannerImpl(HdfsZooInstance.getInstance(), credentials, systemTableToCheck, Authorizations.EMPTY);
      scanner.fetchColumnFamily(LOG_COLUMN_FAMILY);
      scanner.fetchColumnFamily(DATAFILE_COLUMN_FAMILY);
      scanner.setRange(extent.toMetadataRange());
      
      for (Entry<Key,Value> entry : scanner) {
        if (!entry.getKey().getRow().equals(extent.getMetadataEntry())) {
          throw new RuntimeException("Unexpected row " + entry.getKey().getRow() + " expected " + extent.getMetadataEntry());
        }
        
        if (entry.getKey().getColumnFamily().equals(LOG_COLUMN_FAMILY)) {
          result.add(entryFromKeyValue(entry.getKey(), entry.getValue()));
        } else if (entry.getKey().getColumnFamily().equals(DATAFILE_COLUMN_FAMILY)) {
          DataFileValue dfv = new DataFileValue(entry.getValue().get());
          sizes.put(new FileRef(fs, entry.getKey()), dfv);
        } else {
          throw new RuntimeException("Unexpected col fam " + entry.getKey().getColumnFamily());
        }
      }
    }
    
    return new Pair<List<LogEntry>,SortedMap<FileRef,DataFileValue>>(result, sizes);
  }
  
  public static List<LogEntry> getLogEntries(TCredentials credentials, KeyExtent extent) throws IOException, KeeperException, InterruptedException {
    log.info("Scanning logging entries for " + extent);
    ArrayList<LogEntry> result = new ArrayList<LogEntry>();
    if (extent.equals(RootTable.EXTENT)) {
      log.info("Getting logs for root tablet from zookeeper");
      getRootLogEntries(result);
    } else {
      log.info("Scanning metadata for logs used for tablet " + extent);
      Scanner scanner = getTabletLogScanner(credentials, extent);
      Text pattern = extent.getMetadataEntry();
      for (Entry<Key,Value> entry : scanner) {
        Text row = entry.getKey().getRow();
        if (entry.getKey().getColumnFamily().equals(LOG_COLUMN_FAMILY)) {
          if (row.equals(pattern)) {
            result.add(entryFromKeyValue(entry.getKey(), entry.getValue()));
          }
        }
      }
    }
    
    Collections.sort(result, new Comparator<LogEntry>() {
      @Override
      public int compare(LogEntry o1, LogEntry o2) {
        long diff = o1.timestamp - o2.timestamp;
        if (diff < 0)
          return -1;
        if (diff > 0)
          return 1;
        return 0;
      }
    });
    log.info("Returning logs " + result + " for extent " + extent);
    return result;
  }
  
  private static void getRootLogEntries(ArrayList<LogEntry> result) throws KeeperException, InterruptedException, IOException {
    IZooReaderWriter zoo = ZooReaderWriter.getInstance();
    String root = getZookeeperLogLocation();
    // there's a little race between getting the children and fetching
    // the data. The log can be removed in between.
    while (true) {
      result.clear();
      for (String child : zoo.getChildren(root)) {
        LogEntry e = new LogEntry();
        try {
          e.fromBytes(zoo.getData(root + "/" + child, null));
          result.add(e);
        } catch (KeeperException.NoNodeException ex) {
          continue;
        }
      }
      break;
    }
  }
  
  private static Scanner getTabletLogScanner(TCredentials credentials, KeyExtent extent) {
    String tableId = ID;
    if (extent.isMeta())
      tableId = RootTable.ID;
    Scanner scanner = new ScannerImpl(HdfsZooInstance.getInstance(), credentials, tableId, Authorizations.EMPTY);
    scanner.fetchColumnFamily(LOG_COLUMN_FAMILY);
    Text start = extent.getMetadataEntry();
    Key endKey = new Key(start, LOG_COLUMN_FAMILY);
    endKey = endKey.followingKey(PartialKey.ROW_COLFAM);
    scanner.setRange(new Range(new Key(start), endKey));
    return scanner;
  }
  
  static class LogEntryIterator implements Iterator<LogEntry> {
    
    Iterator<LogEntry> rootTabletEntries = null;
    Iterator<Entry<Key,Value>> metadataEntries = null;
    
    LogEntryIterator(TCredentials creds) throws IOException, KeeperException, InterruptedException {
      rootTabletEntries = getLogEntries(creds, RootTable.EXTENT).iterator();
      try {
        Scanner scanner = HdfsZooInstance.getInstance().getConnector(creds.getPrincipal(), CredentialHelper.extractToken(creds))
            .createScanner(NAME, Authorizations.EMPTY);
        log.info("Setting range to " + KEYSPACE);
        scanner.setRange(KEYSPACE);
        scanner.fetchColumnFamily(LOG_COLUMN_FAMILY);
        metadataEntries = scanner.iterator();
      } catch (Exception ex) {
        throw new IOException(ex);
      }
    }
    
    @Override
    public boolean hasNext() {
      return rootTabletEntries.hasNext() || metadataEntries.hasNext();
    }
    
    @Override
    public LogEntry next() {
      if (rootTabletEntries.hasNext()) {
        return rootTabletEntries.next();
      }
      Entry<Key,Value> entry = metadataEntries.next();
      return entryFromKeyValue(entry.getKey(), entry.getValue());
    }
    
    @Override
    public void remove() {
      throw new UnsupportedOperationException();
    }
  }
  
  public static Iterator<LogEntry> getLogEntries(TCredentials creds) throws IOException, KeeperException, InterruptedException {
    return new LogEntryIterator(creds);
  }
  
  public static void removeUnusedWALEntries(KeyExtent extent, List<LogEntry> logEntries, ZooLock zooLock) {
    for (LogEntry entry : logEntries) {
      if (entry.extent.isRootTablet()) {
        String root = getZookeeperLogLocation();
        while (true) {
          try {
            IZooReaderWriter zoo = ZooReaderWriter.getInstance();
            if (zoo.isLockHeld(zooLock.getLockID()))
              zoo.recursiveDelete(root + "/" + entry.filename, NodeMissingPolicy.SKIP);
            break;
          } catch (Exception e) {
            log.error(e, e);
          }
          UtilWaitThread.sleep(1000);
        }
      } else {
        Mutation m = new Mutation(entry.extent.getMetadataEntry());
        m.putDelete(LOG_COLUMN_FAMILY, new Text(entry.server + "/" + entry.filename));
        update(SecurityConstants.getSystemCredentials(), zooLock, m, entry.extent);
      }
    }
  }
  
  private static void getFiles(Set<String> files, Map<Key,Value> tablet, String srcTableId) {
    for (Entry<Key,Value> entry : tablet.entrySet()) {
      if (entry.getKey().getColumnFamily().equals(DATAFILE_COLUMN_FAMILY)) {
        String cf = entry.getKey().getColumnQualifier().toString();
        if (srcTableId != null && !cf.startsWith("../") && !cf.contains(":")) {
          cf = "../" + srcTableId + entry.getKey().getColumnQualifier();
        }
        files.add(cf);
      }
    }
  }
  
  private static Mutation createCloneMutation(String srcTableId, String tableId, Map<Key,Value> tablet) {
    
    KeyExtent ke = new KeyExtent(tablet.keySet().iterator().next().getRow(), (Text) null);
    Mutation m = new Mutation(KeyExtent.getMetadataEntry(new Text(tableId), ke.getEndRow()));
    
    for (Entry<Key,Value> entry : tablet.entrySet()) {
      if (entry.getKey().getColumnFamily().equals(DATAFILE_COLUMN_FAMILY)) {
        String cf = entry.getKey().getColumnQualifier().toString();
        if (!cf.startsWith("../") && !cf.contains(":"))
          cf = "../" + srcTableId + entry.getKey().getColumnQualifier();
        m.put(entry.getKey().getColumnFamily(), new Text(cf), entry.getValue());
      } else if (entry.getKey().getColumnFamily().equals(CURRENT_LOCATION_COLUMN_FAMILY)) {
        m.put(LAST_LOCATION_COLUMN_FAMILY, entry.getKey().getColumnQualifier(), entry.getValue());
      } else if (entry.getKey().getColumnFamily().equals(LAST_LOCATION_COLUMN_FAMILY)) {
        // skip
      } else {
        m.put(entry.getKey().getColumnFamily(), entry.getKey().getColumnQualifier(), entry.getValue());
      }
    }
    return m;
  }
  
  private static Scanner createCloneScanner(String tableId, Connector conn) throws TableNotFoundException {
    Scanner mscanner = new IsolatedScanner(conn.createScanner(NAME, Authorizations.EMPTY));
    mscanner.setRange(new KeyExtent(new Text(tableId), null, null).toMetadataRange());
    mscanner.fetchColumnFamily(DATAFILE_COLUMN_FAMILY);
    mscanner.fetchColumnFamily(CURRENT_LOCATION_COLUMN_FAMILY);
    mscanner.fetchColumnFamily(LAST_LOCATION_COLUMN_FAMILY);
    mscanner.fetchColumnFamily(CLONED_COLUMN_FAMILY);
    PREV_ROW_COLUMN.fetch(mscanner);
    TIME_COLUMN.fetch(mscanner);
    return mscanner;
  }
  
  static void initializeClone(String srcTableId, String tableId, Connector conn, BatchWriter bw) throws TableNotFoundException, MutationsRejectedException {
    TabletIterator ti = new TabletIterator(createCloneScanner(srcTableId, conn), new KeyExtent(new Text(srcTableId), null, null).toMetadataRange(), true, true);
    
    if (!ti.hasNext())
      throw new RuntimeException(" table deleted during clone?  srcTableId = " + srcTableId);
    
    while (ti.hasNext())
      bw.addMutation(createCloneMutation(srcTableId, tableId, ti.next()));
    
    bw.flush();
  }
  
  static int compareEndRows(Text endRow1, Text endRow2) {
    return new KeyExtent(new Text("0"), endRow1, null).compareTo(new KeyExtent(new Text("0"), endRow2, null));
  }
  
  static int checkClone(String srcTableId, String tableId, Connector conn, BatchWriter bw) throws TableNotFoundException, MutationsRejectedException {
    TabletIterator srcIter = new TabletIterator(createCloneScanner(srcTableId, conn), new KeyExtent(new Text(srcTableId), null, null).toMetadataRange(), true,
        true);
    TabletIterator cloneIter = new TabletIterator(createCloneScanner(tableId, conn), new KeyExtent(new Text(tableId), null, null).toMetadataRange(), true, true);
    
    if (!cloneIter.hasNext() || !srcIter.hasNext())
      throw new RuntimeException(" table deleted during clone?  srcTableId = " + srcTableId + " tableId=" + tableId);
    
    int rewrites = 0;
    
    while (cloneIter.hasNext()) {
      Map<Key,Value> cloneTablet = cloneIter.next();
      Text cloneEndRow = new KeyExtent(cloneTablet.keySet().iterator().next().getRow(), (Text) null).getEndRow();
      HashSet<String> cloneFiles = new HashSet<String>();
      
      boolean cloneSuccessful = false;
      for (Entry<Key,Value> entry : cloneTablet.entrySet()) {
        if (entry.getKey().getColumnFamily().equals(CLONED_COLUMN_FAMILY)) {
          cloneSuccessful = true;
          break;
        }
      }
      
      if (!cloneSuccessful)
        getFiles(cloneFiles, cloneTablet, null);
      
      List<Map<Key,Value>> srcTablets = new ArrayList<Map<Key,Value>>();
      Map<Key,Value> srcTablet = srcIter.next();
      srcTablets.add(srcTablet);
      
      Text srcEndRow = new KeyExtent(srcTablet.keySet().iterator().next().getRow(), (Text) null).getEndRow();
      
      int cmp = compareEndRows(cloneEndRow, srcEndRow);
      if (cmp < 0)
        throw new TabletIterator.TabletDeletedException("Tablets deleted from src during clone : " + cloneEndRow + " " + srcEndRow);
      
      HashSet<String> srcFiles = new HashSet<String>();
      if (!cloneSuccessful)
        getFiles(srcFiles, srcTablet, srcTableId);
      
      while (cmp > 0) {
        srcTablet = srcIter.next();
        srcTablets.add(srcTablet);
        srcEndRow = new KeyExtent(srcTablet.keySet().iterator().next().getRow(), (Text) null).getEndRow();
        cmp = compareEndRows(cloneEndRow, srcEndRow);
        if (cmp < 0)
          throw new TabletIterator.TabletDeletedException("Tablets deleted from src during clone : " + cloneEndRow + " " + srcEndRow);
        
        if (!cloneSuccessful)
          getFiles(srcFiles, srcTablet, srcTableId);
      }
      
      if (cloneSuccessful)
        continue;
      
      if (!srcFiles.containsAll(cloneFiles)) {
        // delete existing cloned tablet entry
        Mutation m = new Mutation(cloneTablet.keySet().iterator().next().getRow());
        
        for (Entry<Key,Value> entry : cloneTablet.entrySet()) {
          Key k = entry.getKey();
          m.putDelete(k.getColumnFamily(), k.getColumnQualifier(), k.getTimestamp());
        }
        
        bw.addMutation(m);
        
        for (Map<Key,Value> st : srcTablets)
          bw.addMutation(createCloneMutation(srcTableId, tableId, st));
        
        rewrites++;
      } else {
        // write out marker that this tablet was successfully cloned
        Mutation m = new Mutation(cloneTablet.keySet().iterator().next().getRow());
        m.put(CLONED_COLUMN_FAMILY, new Text(""), new Value("OK".getBytes()));
        bw.addMutation(m);
      }
    }
    
    bw.flush();
    return rewrites;
  }
  
  public static void cloneTable(Instance instance, String srcTableId, String tableId) throws Exception {
    
    Connector conn = instance.getConnector(SecurityConstants.SYSTEM_PRINCIPAL, SecurityConstants.getSystemToken());
    BatchWriter bw = conn.createBatchWriter(NAME, new BatchWriterConfig());
    
    while (true) {
      
      try {
        initializeClone(srcTableId, tableId, conn, bw);
        
        // the following loop looks changes in the file that occurred during the copy.. if files were dereferenced then they could have been GCed
        
        while (true) {
          int rewrites = checkClone(srcTableId, tableId, conn, bw);
          
          if (rewrites == 0)
            break;
        }
        
        bw.flush();
        break;
        
      } catch (TabletIterator.TabletDeletedException tde) {
        // tablets were merged in the src table
        bw.flush();
        
        // delete what we have cloned and try again
        deleteTable(tableId, false, SecurityConstants.getSystemCredentials(), null);
        
        log.debug("Tablets merged in table " + srcTableId + " while attempting to clone, trying again");
        
        UtilWaitThread.sleep(100);
      }
    }
    
    // delete the clone markers and create directory entries
    Scanner mscanner = conn.createScanner(NAME, Authorizations.EMPTY);
    mscanner.setRange(new KeyExtent(new Text(tableId), null, null).toMetadataRange());
    mscanner.fetchColumnFamily(CLONED_COLUMN_FAMILY);
    
    int dirCount = 0;
    
    for (Entry<Key,Value> entry : mscanner) {
      Key k = entry.getKey();
      Mutation m = new Mutation(k.getRow());
      m.putDelete(k.getColumnFamily(), k.getColumnQualifier());
      DIRECTORY_COLUMN.put(m, new Value(FastFormat.toZeroPaddedString(dirCount++, 8, 16, "/c-".getBytes())));
      bw.addMutation(m);
    }
    
    bw.close();
    
  }
  
  public static void chopped(KeyExtent extent, ZooLock zooLock) {
    Mutation m = new Mutation(extent.getMetadataEntry());
    CHOPPED_COLUMN.put(m, new Value("chopped".getBytes()));
    update(SecurityConstants.getSystemCredentials(), zooLock, m, extent);
  }
  
  public static void removeBulkLoadEntries(Connector conn, String tableId, long tid) throws Exception {
    Scanner mscanner = new IsolatedScanner(conn.createScanner(NAME, Authorizations.EMPTY));
    mscanner.setRange(new KeyExtent(new Text(tableId), null, null).toMetadataRange());
    mscanner.fetchColumnFamily(BULKFILE_COLUMN_FAMILY);
    BatchWriter bw = conn.createBatchWriter(NAME, new BatchWriterConfig());
    for (Entry<Key,Value> entry : mscanner) {
      log.debug("Looking at entry " + entry + " with tid " + tid);
      if (Long.parseLong(entry.getValue().toString()) == tid) {
        log.debug("deleting entry " + entry);
        Mutation m = new Mutation(entry.getKey().getRow());
        m.putDelete(entry.getKey().getColumnFamily(), entry.getKey().getColumnQualifier());
        bw.addMutation(m);
      }
    }
    bw.close();
  }
  
  public static List<FileRef> getBulkFilesLoaded(Connector conn, KeyExtent extent, long tid) throws IOException {
    List<FileRef> result = new ArrayList<FileRef>();
    try {
      VolumeManager fs = VolumeManagerImpl.get();
      Scanner mscanner = new IsolatedScanner(conn.createScanner(extent.isMeta() ? RootTable.NAME : NAME, Authorizations.EMPTY));
      mscanner.setRange(extent.toMetadataRange());
      mscanner.fetchColumnFamily(BULKFILE_COLUMN_FAMILY);
      for (Entry<Key,Value> entry : mscanner) {
        if (Long.parseLong(entry.getValue().toString()) == tid) {
          result.add(new FileRef(fs, entry.getKey()));
        }
      }
      return result;
    } catch (TableNotFoundException ex) {
      // unlikely
      throw new RuntimeException("Onos! teh metadata table has vanished!!");
    }
  }
  
  public static Map<FileRef,Long> getBulkFilesLoaded(TCredentials credentials, KeyExtent extent) throws IOException {
    Text metadataRow = extent.getMetadataEntry();
    Map<FileRef,Long> ret = new HashMap<FileRef,Long>();
    
    VolumeManager fs = VolumeManagerImpl.get();
    Scanner scanner = new ScannerImpl(HdfsZooInstance.getInstance(), credentials, extent.isMeta() ? RootTable.ID : ID, Authorizations.EMPTY);
    scanner.setRange(new Range(metadataRow));
    scanner.fetchColumnFamily(BULKFILE_COLUMN_FAMILY);
    for (Entry<Key,Value> entry : scanner) {
      Long tid = Long.parseLong(entry.getValue().toString());
      ret.put(new FileRef(fs, entry.getKey()), tid);
    }
    return ret;
  }
  
  public static void addBulkLoadInProgressFlag(String path) {
    
    Mutation m = new Mutation(BLIP_FLAG_PREFIX + path);
    m.put(EMPTY_TEXT, EMPTY_TEXT, new Value(new byte[] {}));
    
    // new KeyExtent is only added to force update to write to the metadata table, not the root table
    // because bulk loads aren't supported to the metadata table
    update(SecurityConstants.getSystemCredentials(), m, new KeyExtent(new Text("anythingNotMetadata"), null, null));
  }
  
  public static void removeBulkLoadInProgressFlag(String path) {
    
    Mutation m = new Mutation(BLIP_FLAG_PREFIX + path);
    m.putDelete(EMPTY_TEXT, EMPTY_TEXT);
    
    // new KeyExtent is only added to force update to write to the metadata table, not the root table
    // because bulk loads aren't supported to the metadata table
    update(SecurityConstants.getSystemCredentials(), m, new KeyExtent(new Text("anythingNotMetadata"), null, null));
  }
  
  public static void moveMetaDeleteMarkers(Instance instance, TCredentials creds) {
    if (true)
      throw new UnsupportedOperationException();
    // move delete markers from the normal delete keyspace to the root tablet delete keyspace if the files are for the !METADATA table
    Scanner scanner = new ScannerImpl(instance, creds, ID, Authorizations.EMPTY);
    scanner.setRange(new Range(DELETED_RANGE));
    for (Entry<Key,Value> entry : scanner) {
      String row = entry.getKey().getRow().toString();
      if (row.startsWith(DELETED_RANGE.getStartKey().getRow().toString())) {
        String filename = row.substring(DELETED_RANGE.getStartKey().getRow().toString().length());
        // add the new entry first
        log.info("Moving " + filename + " marker to the root tablet");
        Mutation m = new Mutation(DELETED_RANGE.getStartKey().getRow().toString() + filename);
        m.put(new byte[] {}, new byte[] {}, new byte[] {});
        update(creds, m, null);
        // remove the old entry
        m = new Mutation(entry.getKey().getRow());
        m.putDelete(new byte[] {}, new byte[] {});
        update(creds, m, null);
      } else {
        break;
      }
    }
    
  }
}<|MERGE_RESOLUTION|>--- conflicted
+++ resolved
@@ -92,17 +92,8 @@
   private static Map<TCredentials,Writer> root_tables = new HashMap<TCredentials,Writer>();
   private static Map<TCredentials,Writer> metadata_tables = new HashMap<TCredentials,Writer>();
   private static final Logger log = Logger.getLogger(MetadataTable.class);
-<<<<<<< HEAD
-    
-  private MetadataTable() {
-    
-  }
-=======
-  
-  private static final int SAVE_ROOT_TABLET_RETRIES = 3;
-  
+    
   private MetadataTable() {}
->>>>>>> 69218e7e
   
   public synchronized static Writer getMetadataTable(TCredentials credentials) {
     Writer metadataTable = metadata_tables.get(credentials);
@@ -329,29 +320,8 @@
     return results;
   }
   
-<<<<<<< HEAD
-  public static SortedMap<String,DataFileValue> getDataFileSizes(KeyExtent extent, TCredentials credentials) {
-    TreeMap<String,DataFileValue> sizes = new TreeMap<String,DataFileValue>();
-=======
-  public static boolean recordRootTabletLocation(String address) {
-    IZooReaderWriter zoo = ZooReaderWriter.getInstance();
-    for (int i = 0; i < SAVE_ROOT_TABLET_RETRIES; i++) {
-      try {
-        log.info("trying to write root tablet location to ZooKeeper as " + address);
-        String zRootLocPath = ZooUtil.getRoot(HdfsZooInstance.getInstance()) + RootTable.ZROOT_TABLET_LOCATION;
-        zoo.putPersistentData(zRootLocPath, address.getBytes(), NodeExistsPolicy.OVERWRITE);
-        return true;
-      } catch (Exception e) {
-        log.error("Master: unable to save root tablet location in zookeeper. exception: " + e, e);
-      }
-    }
-    log.error("Giving up after " + SAVE_ROOT_TABLET_RETRIES + " retries");
-    return false;
-  }
-  
   public static SortedMap<FileRef,DataFileValue> getDataFileSizes(KeyExtent extent, TCredentials credentials) throws IOException {
     TreeMap<FileRef,DataFileValue> sizes = new TreeMap<FileRef,DataFileValue>();
->>>>>>> 69218e7e
     
     Scanner mdScanner = new ScannerImpl(HdfsZooInstance.getInstance(), credentials, ID, Authorizations.EMPTY);
     mdScanner.fetchColumnFamily(DATAFILE_COLUMN_FAMILY);
