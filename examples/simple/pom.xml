--- conflicted
+++ resolved
@@ -132,70 +132,4 @@
       </dependencies>
     </profile>
   </profiles>
-<<<<<<< HEAD
-  
-  <dependencies>
-    <dependency>
-      <groupId>org.apache.accumulo</groupId>
-      <artifactId>accumulo-core</artifactId>
-    </dependency>
-    <dependency>
-      <groupId>log4j</groupId>
-      <artifactId>log4j</artifactId>
-    </dependency>
-    <dependency>
-      <groupId>commons-codec</groupId>
-      <artifactId>commons-codec</artifactId>
-    </dependency>
-    <dependency>
-      <groupId>commons-cli</groupId>
-      <artifactId>commons-cli</artifactId>
-    </dependency>
-  </dependencies>
-
-  <build>
-    <pluginManagement>
-      <plugins>
-        <plugin>
-          <groupId>org.apache.maven.plugins</groupId>
-          <artifactId>maven-site-plugin</artifactId>
-          <version>3.2</version>
-          <configuration>
-            <skip>true</skip><!-- this is just an example. Leave it out. -->
-          </configuration>
-        </plugin>
-      </plugins>
-    </pluginManagement>
-    <plugins>
-      <plugin>
-        <artifactId>maven-jar-plugin</artifactId>
-        <configuration>
-          <outputDirectory>../../lib</outputDirectory>
-          <archive>
-            <manifest>
-              <addDefaultImplementationEntries>true</addDefaultImplementationEntries>
-              <addDefaultSpecificationEntries>true</addDefaultSpecificationEntries>
-            </manifest>
-            <manifestEntries>
-              <Implementation-Build>${buildNumber}</Implementation-Build>
-              <Implementation-Timestamp>${timestamp}</Implementation-Timestamp>
-            </manifestEntries>
-          </archive>
-          <includes>
-            <include>org/apache/accumulo**/**</include>
-            <include>**/META-INF/*</include>
-          </includes>
-        </configuration>
-      </plugin>
-      <plugin>
-        <artifactId>maven-source-plugin</artifactId>
-        <configuration>
-          <outputDirectory>../../lib</outputDirectory>
-        </configuration>
-      </plugin>
-    </plugins>
-  </build>
-
-=======
->>>>>>> 64014e43
 </project>